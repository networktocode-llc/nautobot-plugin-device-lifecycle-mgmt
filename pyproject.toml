[tool.poetry]
name = "nautobot-device-lifecycle-mgmt"
version = "0.2.2"
description = "Manages device lifecycles for platforms and software."
authors = [
    "Josh Silvas <josh.silvas@networktocode.com>",
    "Przemek Rogala <przemek.rogala@networktocode.com>",
]
license = "Apache-2.0"
readme = "README.md"
homepage = "https://github.com/networktocode-llc/nautobot-plugin-device-lifecycle-mgmt"
repository = "https://github.com/networktocode-llc/nautobot-plugin-device-lifecycle-mgmt"
keywords = ["nautobot", "nautobot-plugin"]
include = [
    "LICENSE",
    "README.md",
]
packages = [
    { include = "nautobot_device_lifecycle_mgmt" },
]

[tool.poetry.dependencies]
python = "^3.6.2"
pycountry = "^20.7.3"
matplotlib = "^3.3.4"

[tool.poetry.extras]
nautobot = ["nautobot"]

[tool.poetry.dev-dependencies]
invoke = "^1.4.1"
black = "^21.6b0"
bandit = "^1.6.2"
pylint = "^2.5.2"
pylint-django = "~2.3.0"
pydocstyle = "^5.0.2"
flake8 = "^3.8.3"
pytest-django = "^4.1.0"
toml = "^0.10.2"
sentry-sdk = "^1.0.0"
django-debug-toolbar = "^3.2.1"
coverage = "^5.5"
django-extensions = "^3.1.3"
ipython = "7.16.0"
time-machine = "^2.4.0"
<<<<<<< HEAD
yamllint = "^1.26.3"
=======
mysqlclient = "^2.0.3"
python-dotenv = "^0.19.1"
>>>>>>> 671edebf

[tool.black]
line-length = 120
target-version = ['py37']
include = '\.pyi?$'
exclude = '''
(
  /(
      \.eggs         # exclude a few common directories in the
    | \.git          # root of the project
    | \.hg
    | \.mypy_cache
    | \.tox
    | \.venv
    | _build
    | buck-out
    | build
    | dist
  )/
  | settings.py     # This is where you define files that should not be stylized by black
                     # the root of the project
)
'''

[tool.pylint.master]
# Include the pylint_django plugin to avoid spurious warnings about Django patterns
load-plugins="pylint_django"

[tool.pylint.basic]
# No docstrings required for private methods (Pylint default), or for test_ functions, or for inner Meta classes.
no-docstring-rgx="^(_|test_|Meta$)"

[tool.pylint.messages_control]
# Line length is enforced by Black, so pylint doesn't need to check it.
# Pylint and Black disagree about how to format multi-line arrays; Black wins.
disable = """
    line-too-long,
    bad-continuation,
    duplicate-code,
    """

[tool.pylint.miscellaneous]
# Don't flag TODO as a failure, let us commit with things that still need to be done in the code
notes = """,
    FIXME,
    XXX,
    """

[build-system]
requires = ["poetry_core>=1.0.0"]
build-backend = "poetry.core.masonry.api"

[tool.pytest.ini_options]
python_paths = "./"
testpaths = "tests/"
addopts = "-vv"<|MERGE_RESOLUTION|>--- conflicted
+++ resolved
@@ -43,12 +43,9 @@
 django-extensions = "^3.1.3"
 ipython = "7.16.0"
 time-machine = "^2.4.0"
-<<<<<<< HEAD
 yamllint = "^1.26.3"
-=======
 mysqlclient = "^2.0.3"
 python-dotenv = "^0.19.1"
->>>>>>> 671edebf
 
 [tool.black]
 line-length = 120
