[tool.poetry]
name = "nautobot-device-lifecycle-mgmt"
version = "1.3.1"
description = "Manages device lifecycles for platforms and software."
authors = ["Network to Code, LLC <opensource@networktocode.com>"]
license = "Apache-2.0"
readme = "README.md"
homepage = "https://github.com/nautobot/nautobot-plugin-device-lifecycle-mgmt"
repository = "https://github.com/nautobot/nautobot-plugin-device-lifecycle-mgmt"
keywords = ["nautobot", "nautobot-plugin"]
include = [
    "LICENSE",
    "README.md",
]
packages = [
    { include = "nautobot_device_lifecycle_mgmt" },
]

[tool.poetry.dependencies]
<<<<<<< HEAD
python = "^3.8"
=======
python = ">=3.8,<3.11"
>>>>>>> 085fc2ce
pycountry = "^22.3.5"
matplotlib = "^3.3.4"
nautobot = "^1.4.0"

[tool.poetry.dev-dependencies]
invoke = "*"
black = "*"
bandit = "*"
pylint = "*"
pylint-django = "*"
pydocstyle = "*"
flake8 = "*"
pytest-django = "*"
sentry-sdk = "*"
django-debug-toolbar = "*"
coverage = "*"
django-extensions = "*"
time-machine = "*"
yamllint = "*"
mysqlclient = "*"
python-dotenv = "*"
Markdown = "*"
# Rendering docs to HTML
mkdocs = "1.3.1"
# Material for MkDocs theme
mkdocs-material = "8.3.0"
# Render custom markdown for version added/changed/remove notes
mkdocs-version-annotations = "1.0.0"
# Automatic documentation from sources, for MkDocs
mkdocstrings = "0.19"
mkdocstrings-python = "0.7.1"

[tool.black]
line-length = 120
target-version = ['py38']
include = '\.pyi?$'
exclude = '''
(
  /(
      \.eggs         # exclude a few common directories in the
    | \.git          # root of the project
    | \.hg
    | \.mypy_cache
    | \.tox
    | \.venv
    | _build
    | buck-out
    | build
    | dist
  )/
  | settings.py     # This is where you define files that should not be stylized by black
                     # the root of the project
)
'''

[tool.pylint.master]
# Include the pylint_django plugin to avoid spurious warnings about Django patterns
load-plugins="pylint_django"
ignore=["nautobot_device_lifecycle_mgmt/migrations"]

[tool.pylint.basic]
# No docstrings required for private methods (Pylint default), or for test_ functions, or for inner Meta classes.
no-docstring-rgx="^(_|test_|Meta$)"

[tool.pylint.messages_control]
# Line length is enforced by Black, so pylint doesn't need to check it.
# Pylint and Black disagree about how to format multi-line arrays; Black wins.
disable = """
    line-too-long,
    duplicate-code,
    too-many-lines,
    too-many-ancestors,
    """

[tool.pylint.miscellaneous]
# Don't flag TODO as a failure, let us commit with things that still need to be done in the code
notes = """,
    FIXME,
    XXX,
    """

[build-system]
requires = ["poetry_core>=1.0.0"]
build-backend = "poetry.core.masonry.api"

[tool.pytest.ini_options]
python_paths = "./"
testpaths = "tests/"
addopts = "-vv"<|MERGE_RESOLUTION|>--- conflicted
+++ resolved
@@ -17,11 +17,7 @@
 ]
 
 [tool.poetry.dependencies]
-<<<<<<< HEAD
-python = "^3.8"
-=======
 python = ">=3.8,<3.11"
->>>>>>> 085fc2ce
 pycountry = "^22.3.5"
 matplotlib = "^3.3.4"
 nautobot = "^1.4.0"
