---
x-nautobot-build:
  &nautobot-build
  build:
    args:
      NAUTOBOT_VER: "${NAUTOBOT_VER}"
      PYTHON_VER: "${PYTHON_VER}"
    context: "../"
    dockerfile: "development/Dockerfile"
x-nautobot-base:
  &nautobot-base
  image: "nautobot-device-lifecycle-mgmt/nautobot:${NAUTOBOT_VER}-py${PYTHON_VER}"
  env_file:
    - "dev.env"
    - "creds.env"
  tty: true

version: "3.4"
services:
  nautobot:
    ports:
      - "0.0.0.0:8080:8080"
    depends_on:
      redis:
        condition: "service_started"
      db:
        condition: "service_healthy"
<<<<<<< HEAD
    <<: [*nautobot-build, *nautobot-base]
=======
    <<: [ *nautobot-build, *nautobot-base ]
>>>>>>> f024d536
  celery_worker:
    entrypoint:
      - "sh"
      - "-c" # this is to evaluate the $NAUTOBOT_LOG_LEVEL from the env
      - "watchmedo auto-restart --directory './' --pattern '*.py' --recursive -- nautobot-server celery worker -l $$NAUTOBOT_LOG_LEVEL --events"
    depends_on:
      - "nautobot"
      - "redis"
    healthcheck:
      interval: "30s"
      timeout: "10s"
      start_period: "30s"
      retries: 3
      test:
        [
          "CMD",
          "bash",
          "-c",
          "nautobot-server celery inspect ping --destination celery@$$HOSTNAME"
        ]
    <<: *nautobot-base
  celery_beat:
    entrypoint:
      - "sh"
      - "-c"
      - "nautobot-server celery beat -l $$NAUTOBOT_LOG_LEVEL" # this is to evaluate the $NAUTOBOT_LOG_LEVEL from the env
    healthcheck:
      disable: true
    depends_on:
      - "nautobot"
      - "redis"
    <<: *nautobot-base<|MERGE_RESOLUTION|>--- conflicted
+++ resolved
@@ -25,11 +25,7 @@
         condition: "service_started"
       db:
         condition: "service_healthy"
-<<<<<<< HEAD
-    <<: [*nautobot-build, *nautobot-base]
-=======
     <<: [ *nautobot-build, *nautobot-base ]
->>>>>>> f024d536
   celery_worker:
     entrypoint:
       - "sh"
