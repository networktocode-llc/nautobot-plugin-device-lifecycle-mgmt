--- conflicted
+++ resolved
@@ -1,10 +1,5 @@
 """API serializers implementation for the LifeCycle Management app."""
-<<<<<<< HEAD
-
-from nautobot.apps.api import NautobotModelSerializer
-=======
 from nautobot.apps.api import NautobotModelSerializer, TaggedModelSerializerMixin
->>>>>>> 5f92fab3
 
 from nautobot_device_lifecycle_mgmt.models import (
     CVELCM,
