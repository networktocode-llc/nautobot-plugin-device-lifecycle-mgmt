"""Forms implementation for the Lifecycle Management plugin."""
import logging

from django import forms
from django.db.models import Q
from nautobot.apps.forms import (
    add_blank_choice,
    DatePicker,
    DynamicModelChoiceField,
    DynamicModelMultipleChoiceField,
    NautobotBulkEditForm,
    NautobotModelForm,
    StaticSelect2,
    StaticSelect2Multiple,
    TagFilterField,
)
from nautobot.core.forms.constants import BOOLEAN_WITH_BLANK_CHOICES
from nautobot.dcim.models import Device, DeviceType, InventoryItem, Location, Manufacturer, Platform
from nautobot.extras.forms import CustomFieldModelBulkEditFormMixin, NautobotFilterForm
from nautobot.extras.models import Role, Status, Tag

from nautobot_device_lifecycle_mgmt.choices import (
    ContractTypeChoices,
    CountryCodes,
    CurrencyChoices,
    CVESeverityChoices,
    PoCTypeChoices,
)
from nautobot_device_lifecycle_mgmt.models import (
    CVELCM,
    ContactLCM,
    ContractLCM,
    DeviceSoftwareValidationResult,
    HardwareLCM,
    InventoryItemSoftwareValidationResult,
    ProviderLCM,
    SoftwareImageLCM,
    SoftwareLCM,
    ValidatedSoftwareLCM,
    VulnerabilityLCM,
)
from nautobot_device_lifecycle_mgmt.utils import add_custom_contract_types

logger = logging.getLogger("nautobot_device_lifecycle_mgmt")


class CSVMultipleModelChoiceField(forms.ModelMultipleChoiceField):
    """Reference a list of PKs."""

    def prepare_value(self, value):
        """Parse a comma-separated string of PKs into a list of PKs."""
        pk_list = []
        if isinstance(value, str):
            pk_list = [val.strip() for val in value.split(",") if val]

        return super().prepare_value(pk_list)


class HardwareLCMForm(NautobotModelForm):
    """Hardware Device Lifecycle creation/edit form."""

    inventory_item = forms.ModelChoiceField(
        queryset=InventoryItem.objects.exclude(part_id__exact="")
        .distinct()
        .order_by("part_id")
        .values_list("part_id", flat=True),
        label="Inventory Part ID",
        to_field_name="part_id",
        required=False,
    )

    class Meta:
        """Meta attributes for the HardwareLCMForm class."""

        model = HardwareLCM
        fields = [
            "device_type",
            "inventory_item",
            "release_date",
            "end_of_sale",
            "end_of_support",
            "end_of_sw_releases",
            "end_of_security_patches",
            "documentation_url",
            "comments",
        ]

        widgets = {
            "release_date": DatePicker(),
            "end_of_sale": DatePicker(),
            "end_of_support": DatePicker(),
            "end_of_sw_releases": DatePicker(),
            "end_of_security_patches": DatePicker(),
        }


class HardwareLCMBulkEditForm(NautobotBulkEditForm):
    """Hardware Device Lifecycle bulk edit form."""

    pk = forms.ModelMultipleChoiceField(queryset=HardwareLCM.objects.all(), widget=forms.MultipleHiddenInput)
    release_date = forms.DateField(widget=DatePicker(), required=False)
    end_of_sale = forms.DateField(widget=DatePicker(), required=False)
    end_of_support = forms.DateField(widget=DatePicker(), required=False)
    end_of_sw_releases = forms.DateField(widget=DatePicker(), required=False)
    end_of_security_patches = forms.DateField(widget=DatePicker(), required=False)
    documentation_url = forms.URLField(required=False)
    comments = forms.CharField(required=False)

    class Meta:
        """Meta attributes for the HardwareLCMBulkEditForm class."""

        nullable_fields = [
            "release_date",
            "end_of_sale",
            "end_of_support",
            "end_of_sw_releases",
            "end_of_security_patches",
            "documentation_url",
            "comments",
        ]


class HardwareLCMFilterForm(NautobotFilterForm):
    """Filter form to filter searches."""

    model = HardwareLCM
    q = forms.CharField(
        required=False,
        label="Search",
        help_text="Select a date that will be used to search end_of_support and end_of_sale",
    )
    device_type = forms.ModelMultipleChoiceField(
        required=False, queryset=DeviceType.objects.all(), to_field_name="model"
    )

    inventory_item = forms.ModelMultipleChoiceField(
        queryset=HardwareLCM.objects.exclude(inventory_item__isnull=True)
        .exclude(inventory_item__exact="")
        .values_list("inventory_item", flat=True),
        label="Inventory Part ID",
        required=False,
    )

    class Meta:
        """Meta attributes for the HardwareLCMFilterForm class."""

        # Define the fields above for ordering and widget purposes
        model = HardwareLCM
        fields = [
            "q",
            "device_type",
            "inventory_item",
            "end_of_sale",
            "end_of_support",
            "end_of_sw_releases",
            "end_of_security_patches",
            "documentation_url",
        ]

        widgets = {
            "end_of_sale": DatePicker(),
            "end_of_support": DatePicker(),
            "end_of_sw_releases": DatePicker(),
            "end_of_security_patches": DatePicker(),
        }


class SoftwareLCMForm(NautobotModelForm):
    """SoftwareLCM creation/edit form."""

    tags = DynamicModelMultipleChoiceField(queryset=Tag.objects.all(), required=False)

    class Meta:
        """Meta attributes."""

        model = SoftwareLCM
        fields = [
            "device_platform",
            "version",
            "alias",
            "release_date",
            "end_of_support",
            "documentation_url",
            "long_term_support",
            "pre_release",
            "tags",
        ]

        widgets = {
            "release_date": DatePicker(),
            "end_of_support": DatePicker(),
        }


class SoftwareLCMFilterForm(NautobotFilterForm):
    """Filter form to filter searches for SoftwareLCM."""

    model = SoftwareLCM
    q = forms.CharField(
        required=False,
        label="Search",
        help_text="Search for version, alias, or date for release_date or end_of_support.",
    )
    version = forms.CharField(required=False)
    device_platform = forms.ModelMultipleChoiceField(
        required=False, queryset=Platform.objects.all(), to_field_name="name"
    )
    release_date_before = forms.DateField(label="Release Date Before", required=False, widget=DatePicker())
    release_date_after = forms.DateField(label="Release Date After", required=False, widget=DatePicker())
    end_of_support_before = forms.DateField(label="End of Software Support Before", required=False, widget=DatePicker())
    end_of_support_after = forms.DateField(label="End of Software Support After", required=False, widget=DatePicker())

    class Meta:
        """Meta attributes."""

        model = SoftwareLCM
        fields = [
            "q",
            "version",
            "device_platform",
            "release_date_before",
            "release_date_after",
            "end_of_support_before",
            "end_of_support_after",
            "documentation_url",
            "long_term_support",
            "pre_release",
        ]


class SoftwareImageLCMForm(NautobotModelForm):
    """SoftwareImageLCM creation/edit form."""

    software = DynamicModelChoiceField(queryset=SoftwareLCM.objects.all(), required=True)
    device_types = DynamicModelMultipleChoiceField(queryset=DeviceType.objects.all(), required=False)
    inventory_items = DynamicModelMultipleChoiceField(queryset=InventoryItem.objects.all(), required=False)
    object_tags = DynamicModelMultipleChoiceField(queryset=Tag.objects.all(), required=False)

    tags = DynamicModelMultipleChoiceField(queryset=Tag.objects.all(), required=False)

    class Meta:
        """Meta attributes."""

        model = SoftwareImageLCM
        fields = [
            "image_file_name",
            "software",
            "device_types",
            "inventory_items",
            "object_tags",
            "download_url",
            "image_file_checksum",
            "hashing_algorithm",
            "default_image",
            "tags",
        ]

    def clean(self):  # pylint: disable=too-many-locals,too-many-branches
        """Custom validation of the SoftwareImageLCMForm."""
        super().clean()
        device_types = self.cleaned_data.get("device_types")
        inventory_items = self.cleaned_data.get("inventory_items")
        object_tags = self.cleaned_data.get("object_tags")
        default_image = self.cleaned_data.get("default_image")
        software = self.cleaned_data.get("software")

        if software:
            software_images = SoftwareImageLCM.objects.filter(software=software)
            software_default_image = software_images.filter(default_image=True)
            if self.instance is not None and self.instance.pk is not None:
                software_images = software_images.filter(~Q(pk=self.instance.pk))
                software_default_image = software_default_image.filter(~Q(pk=self.instance.pk))

        if software and default_image and software_default_image.exists():
            msg = "Only one default Software Image is allowed for each Software."
            self.add_error("default_image", msg)

        assigned_objects_count = sum(obj.count() for obj in (device_types, inventory_items, object_tags))
        if default_image and assigned_objects_count > 0:
            msg = "Default image cannot be assigned to any objects."
            self.add_error("default_image", msg)
            if device_types.count() > 0:
                self.add_error("device_types", msg)
            if inventory_items.count() > 0:
                self.add_error("inventory_items", msg)
            if object_tags.count() > 0:
                self.add_error("object_tags", msg)

        if software and assigned_objects_count > 0:
            software_manufacturer = software.device_platform.manufacturer
            for device_type in device_types:
                if device_type.manufacturer != software_manufacturer:
                    msg = f"Manufacturer for {device_type.model} doesn't match the Software Platform Manufacturer."
                    self.add_error("device_types", msg)

                software_img_for_dt = software_images.filter(device_types__in=[device_type])
                if software_img_for_dt.exists():
                    msg = f"Device Type {device_type.model} already assigned to another Software Image."
                    self.add_error("device_types", msg)
                    self.add_error(None, msg)

            for object_tag in object_tags:
                software_img_for_tag = software_images.filter(object_tags__in=[object_tag])
                if software_img_for_tag.exists():
                    msg = f"Object Tag {object_tag.name} already assigned to another Software Image."
                    self.add_error("object_tags", msg)
                    self.add_error(None, msg)

            for inventory_item in inventory_items:
                software_img_for_invitem = software_images.filter(inventory_items__in=[inventory_item])
                if software_img_for_invitem.exists():
                    msg = f"Inventory Item {inventory_item.name} already assigned to another Software Image."
                    self.add_error("inventory_items", msg)
                    self.add_error(None, msg)


class SoftwareImageLCMFilterForm(NautobotFilterForm):
    """Filter form to filter searches for SoftwareImageLCM."""

    model = SoftwareImageLCM
    q = forms.CharField(
        required=False,
        label="Search",
        help_text="Search for image name or software version.",
    )
    software = DynamicModelMultipleChoiceField(required=False, queryset=SoftwareLCM.objects.all())
    image_file_name = forms.CharField(
        required=False,
        label="Image File name",
    )
    device_types = DynamicModelMultipleChoiceField(
        queryset=DeviceType.objects.all(),
        to_field_name="model",
        required=False,
    )
    inventory_items = DynamicModelMultipleChoiceField(
        queryset=InventoryItem.objects.all(),
        to_field_name="id",
        required=False,
    )
    object_tags = DynamicModelMultipleChoiceField(
        queryset=Tag.objects.all(),
        to_field_name="name",
        required=False,
    )
    hashing_algorithm = forms.CharField(
        required=False,
        label="Hashing Algorithm",
    )

    class Meta:
        """Meta attributes."""

        model = SoftwareImageLCM
        fields = [
            "q",
            "software",
            "image_file_name",
            "image_file_checksum",
            "hashing_algorithm",
            "download_url",
            "device_types",
            "inventory_items",
            "object_tags",
            "default_image",
        ]


class ValidatedSoftwareLCMForm(NautobotModelForm):
    """ValidatedSoftwareLCM creation/edit form."""

    software = DynamicModelChoiceField(queryset=SoftwareLCM.objects.all(), required=True)
    devices = DynamicModelMultipleChoiceField(queryset=Device.objects.all(), required=False)
    device_types = DynamicModelMultipleChoiceField(queryset=DeviceType.objects.all(), required=False)
    device_roles = DynamicModelMultipleChoiceField(
        queryset=Role.objects.all(), query_params={"content_types": "dcim.device"}, required=False
    )

    inventory_items = DynamicModelMultipleChoiceField(queryset=InventoryItem.objects.all(), required=False)
    object_tags = DynamicModelMultipleChoiceField(queryset=Tag.objects.all(), required=False)

    tags = DynamicModelMultipleChoiceField(queryset=Tag.objects.all(), required=False)

    class Meta:
        """Meta attributes."""

        model = ValidatedSoftwareLCM
        fields = [
            "software",
            "devices",
            "device_types",
            "device_roles",
            "inventory_items",
            "object_tags",
            "start",
            "end",
            "preferred",
            "tags",
        ]

        widgets = {
            "start": DatePicker(),
            "end": DatePicker(),
        }

    def clean(self):
        """Custom validation of the ValidatedSoftwareLCMForm."""
        super().clean()

        devices = self.cleaned_data.get("devices")
        device_types = self.cleaned_data.get("device_types")
        device_roles = self.cleaned_data.get("device_roles")
        inventory_items = self.cleaned_data.get("inventory_items")
        object_tags = self.cleaned_data.get("object_tags")

        if sum(obj.count() for obj in (devices, device_types, device_roles, inventory_items, object_tags)) == 0:
            msg = "You need to assign to at least one object."
            self.add_error(None, msg)


class ValidatedSoftwareLCMFilterForm(NautobotFilterForm):
    """Filter form to filter searches for SoftwareLCM."""

    model = ValidatedSoftwareLCM
    q = forms.CharField(
        required=False,
        label="Search",
        help_text="Search for start or end date of validity.",
    )
    software = DynamicModelChoiceField(required=False, queryset=SoftwareLCM.objects.all())
    devices = DynamicModelMultipleChoiceField(
        queryset=Device.objects.all(),
        required=False,
    )
    device_types = DynamicModelMultipleChoiceField(
        queryset=DeviceType.objects.all(),
        to_field_name="model",
        required=False,
    )
    device_roles = DynamicModelMultipleChoiceField(
        queryset=Role.objects.all(),
        query_params={"content_types": "dcim.device"},
        to_field_name="name",
        required=False,
    )
    inventory_items = DynamicModelMultipleChoiceField(
        queryset=InventoryItem.objects.all(),
        required=False,
    )
    object_tags = DynamicModelMultipleChoiceField(
        queryset=Tag.objects.all(),
        required=False,
    )
    start_before = forms.DateField(label="Valid Since Date Before", required=False, widget=DatePicker())
    start_after = forms.DateField(label="Valid Since Date After", required=False, widget=DatePicker())

    class Meta:
        """Meta attributes."""

        model = ValidatedSoftwareLCM
        fields = [
            "q",
            "software",
            "devices",
            "device_types",
            "device_roles",
            "inventory_items",
            "object_tags",
            "preferred",
            "valid",
            "start_before",
            "start_after",
        ]


class DeviceSoftwareValidationResultFilterForm(NautobotFilterForm):
    """Filter form to filter searches for DeviceSoftwareValidationResult."""

    model = DeviceSoftwareValidationResult
    q = forms.CharField(
        required=False,
        label="Search",
    )
    software = DynamicModelMultipleChoiceField(
        queryset=SoftwareLCM.objects.all(),
        to_field_name="version",
        required=False,
    )
    platform = DynamicModelMultipleChoiceField(
        queryset=Platform.objects.all(),
        label="Platform",
        required=False,
    )
    valid = forms.BooleanField(
        required=False,
        widget=StaticSelect2(choices=BOOLEAN_WITH_BLANK_CHOICES),
        label="Valid",
    )
    location = DynamicModelMultipleChoiceField(
        queryset=Location.objects.all(),
        to_field_name="name",
        required=False,
    )
    device = DynamicModelMultipleChoiceField(
        queryset=Device.objects.all(),
        to_field_name="name",
        required=False,
    )
    device_type = DynamicModelMultipleChoiceField(
        queryset=DeviceType.objects.all(),
        to_field_name="model",
        required=False,
    )
    device_role = DynamicModelMultipleChoiceField(
        queryset=Role.objects.all(), query_params={"content_types": "dcim.device"}, to_field_name="name", required=False
    )
    exclude_sw_missing = forms.BooleanField(
        required=False,
        widget=StaticSelect2(choices=BOOLEAN_WITH_BLANK_CHOICES),
        label="Exclude missing software",
    )
    sw_missing_only = forms.BooleanField(
        required=False,
        widget=StaticSelect2(choices=BOOLEAN_WITH_BLANK_CHOICES),
        label="Show only missing software",
    )

    class Meta:
        """Meta attributes."""

        model = DeviceSoftwareValidationResult
        fields = [
            "q",
            "software",
            "valid",
            "platform",
            "location",
            "device",
            "device_type",
            "device_role",
            "exclude_sw_missing",
            "sw_missing_only",
        ]


class InventoryItemSoftwareValidationResultFilterForm(NautobotFilterForm):
    """Filter form to filter searches for InventoryItemSoftwareValidationResult."""

    model = InventoryItemSoftwareValidationResult
    q = forms.CharField(
        required=False,
        label="Search",
    )
    software = DynamicModelMultipleChoiceField(
        queryset=SoftwareLCM.objects.all(),
        to_field_name="version",
        required=False,
    )
    valid = forms.BooleanField(
        required=False,
        widget=StaticSelect2(choices=BOOLEAN_WITH_BLANK_CHOICES),
        label="Valid",
    )
    manufacturer = DynamicModelMultipleChoiceField(
        queryset=Manufacturer.objects.all(),
        label="Manufacturer",
        required=False,
    )
    location = DynamicModelMultipleChoiceField(
        queryset=Location.objects.all(),
        to_field_name="name",
        required=False,
    )
    inventory_item = DynamicModelMultipleChoiceField(
        queryset=InventoryItem.objects.all(),
        to_field_name="name",
        required=False,
    )
    part_id = forms.CharField(
        required=False,
        label="Part ID",
    )
    device = DynamicModelMultipleChoiceField(
        queryset=Device.objects.all(),
        to_field_name="name",
        required=False,
    )
    device_type = DynamicModelMultipleChoiceField(
        queryset=DeviceType.objects.all(),
        to_field_name="model",
        required=False,
    )
    device_role = DynamicModelMultipleChoiceField(
        queryset=Role.objects.all(), query_params={"content_types": "dcim.device"}, to_field_name="name", required=False
    )
    exclude_sw_missing = forms.BooleanField(
        required=False,
        widget=StaticSelect2(choices=BOOLEAN_WITH_BLANK_CHOICES),
        label="Exclude missing software",
    )
    sw_missing_only = forms.BooleanField(
        required=False,
        widget=StaticSelect2(choices=BOOLEAN_WITH_BLANK_CHOICES),
        label="Show only missing software",
    )

    class Meta:
        """Meta attributes."""

        model = InventoryItemSoftwareValidationResult
        fields = [
            "q",
            "software",
            "valid",
            "manufacturer",
            "location",
            "inventory_item",
            "part_id",
            "device",
            "device_type",
            "device_role",
            "exclude_sw_missing",
            "sw_missing_only",
        ]


class ContractLCMForm(NautobotModelForm):
    """Device Lifecycle Contracts creation/edit form."""

    provider = forms.ModelChoiceField(
        queryset=ProviderLCM.objects.all(),
        label="Vendor",
        to_field_name="pk",
        required=True,
    )
<<<<<<< HEAD
    contract_type = forms.ChoiceField(
        choices=add_blank_choice(add_custom_contract_types(ContractTypeChoices.CHOICES)), label="Contract Type"
    )
    currency = forms.ChoiceField(
        required=False, widget=StaticSelect2, choices=add_blank_choice(CurrencyChoices.CHOICES)
    )
=======
    contract_type = forms.ChoiceField(choices=add_blank_choice(ContractTypeChoices.CHOICES), label="Contract Type")
    currency = forms.ChoiceField(required=False, choices=add_blank_choice(CurrencyChoices.CHOICES))
>>>>>>> f9506c1b
    tags = DynamicModelMultipleChoiceField(queryset=Tag.objects.all(), required=False)
    devices = DynamicModelMultipleChoiceField(queryset=Device.objects.all(), required=False)

    class Meta:
        """Meta attributes for the ContractLCMForm class."""

        model = ContractLCM
        fields = [
            "provider",
            "name",
            "number",
            "start",
            "end",
            "cost",
            "currency",
            "support_level",
            "contract_type",
            "devices",
            "comments",
            "tags",
        ]

        widgets = {
            "end": DatePicker(),
            "start": DatePicker(),
        }

    def get_form_kwargs(self):
        """Get from kwargs override to capture the query params sent from other pages withing the LCM project."""
        return {"provider": self.request.GET.get("provider")}  # pylint: disable=E1101


class ContractLCMBulkEditForm(NautobotBulkEditForm):
    """Device Lifecycle Contrcts bulk edit form."""

    pk = forms.ModelMultipleChoiceField(queryset=ContractLCM.objects.all(), widget=forms.MultipleHiddenInput)
    provider = forms.ModelMultipleChoiceField(queryset=ProviderLCM.objects.all(), required=False)
    start = forms.DateField(widget=DatePicker(), required=False)
    end = forms.DateField(widget=DatePicker(), required=False)
    cost = forms.FloatField(required=False)
    currency = forms.ChoiceField(required=False, choices=CurrencyChoices.CHOICES)
    contract_type = forms.ChoiceField(choices=ContractTypeChoices.CHOICES, required=False)
    support_level = forms.CharField(required=False)

    class Meta:
        """Meta attributes for the ContractLCMBulkEditForm class."""

        nullable_fields = [
            "start",
            "end",
            "cost",
            "currency",
            "support_level",
            "contract_type",
        ]


class ContractLCMFilterForm(NautobotFilterForm):
    """Filter form to filter searches."""

    model = ContractLCM
    q = forms.CharField(required=False, label="Search")
    provider = forms.ModelMultipleChoiceField(required=False, queryset=ProviderLCM.objects.all(), to_field_name="pk")
    currency = forms.MultipleChoiceField(
        required=False, choices=CurrencyChoices.CHOICES, widget=StaticSelect2Multiple()
    )
    contract_type = forms.ChoiceField(
        required=False, widget=StaticSelect2, choices=add_blank_choice(ContractTypeChoices.CHOICES)
    )
    name = forms.CharField(required=False)

    class Meta:
        """Meta attributes for the ContractLCMFilterForm class."""

        model = ContractLCM
        # Define the fields above for ordering and widget purposes
        fields = [
            "q",
            "provider",
            "name",
            "start",
            "end",
            "cost",
            "currency",
            "support_level",
            "contract_type",
            "devices",
        ]

        widgets = {
            "start": DatePicker(),
            "end": DatePicker(),
        }


class ProviderLCMForm(NautobotModelForm):
    """Device Lifecycle Contract Providers creation/edit form."""

    tags = DynamicModelMultipleChoiceField(queryset=Tag.objects.all(), required=False)
    country = forms.ChoiceField(
        required=False,
        choices=add_blank_choice(CountryCodes.CHOICES),
    )

    class Meta:
        """Meta attributes for the ProviderLCMForm class."""

        model = ProviderLCM
        fields = [
            "name",
            "description",
            "physical_address",
            "country",
            "phone",
            "email",
            "portal_url",
            "comments",
            "tags",
        ]


class ProviderLCMBulkEditForm(NautobotBulkEditForm):
    """Device Lifecycle Contract Providers bulk edit form."""

    pk = forms.ModelMultipleChoiceField(queryset=ProviderLCM.objects.all(), widget=forms.MultipleHiddenInput)
    description = forms.CharField(required=False)
    physical_address = forms.CharField(required=False)
    contact_name = forms.CharField(required=False)
    contact_phone = forms.CharField(required=False)
    contact_email = forms.EmailField(required=False)
    comments = forms.CharField(required=False)

    class Meta:
        """Meta attributes for the ProviderLCMBulkEditForm class."""

        nullable_fields = [
            "description",
            "physical_address",
            "country",
            "contact_name",
            "contact_phone",
            "contact_email",
            "comments",
        ]


class ProviderLCMFilterForm(NautobotFilterForm):
    """Filter form to filter searches."""

    model = ProviderLCM
    q = forms.CharField(required=False, label="Search")
    name = forms.CharField(required=False)
    country = forms.MultipleChoiceField(required=False, choices=CountryCodes.CHOICES, widget=StaticSelect2Multiple())

    class Meta:
        """Meta attributes for the ProviderLCMFilterForm class."""

        model = ProviderLCM
        # Define the fields above for ordering and widget purposes
        fields = [
            "q",
            "name",
            "description",
            "physical_address",
            "country",
            "phone",
            "email",
            "comments",
        ]


class ContactLCMForm(NautobotModelForm):
    """Device Lifecycle Contact Resources creation/edit form."""

    type = forms.ChoiceField(choices=PoCTypeChoices.CHOICES, required=False)
    tags = DynamicModelMultipleChoiceField(queryset=Tag.objects.all(), required=False)

    class Meta:
        """Meta attributes for the ContactLCMForm class."""

        model = ContactLCM
        fields = [
            "contract",
            "name",
            "address",
            "phone",
            "email",
            "comments",
            "type",
            "priority",
            "tags",
        ]

    def get_form_kwargs(self):
        """Get from kwargs override to capture the query params sent from other pages withing the LCM project."""
        return {
            "type": self.request.GET.get("type"),  # pylint: disable=E1101
            "contract": self.request.GET.get("contract"),  # pylint: disable=E1101
        }


class ContactLCMBulkEditForm(NautobotBulkEditForm):
    """Device Lifecycle Contact Resources bulk edit form."""

    pk = forms.ModelMultipleChoiceField(queryset=ContractLCM.objects.all(), widget=forms.MultipleHiddenInput)
    address = forms.CharField(required=False)
    phone = forms.CharField(required=False)
    email = forms.EmailField(required=False)
    priority = forms.IntegerField(required=False)
    comments = forms.CharField(required=False)
    contract = forms.ModelChoiceField(queryset=ContractLCM.objects.all())

    class Meta:
        """Meta attributes for the ContactLCMBulkEditForm class."""

        nullable_fields = ["address", "phone", "email", "comments", "priority", "contract"]


class ContactLCMFilterForm(NautobotFilterForm):
    """Filter form to filter searches."""

    model = ContactLCM
    q = forms.CharField(required=False, label="Search")
    name = forms.CharField(required=False)
    contract = forms.ModelChoiceField(queryset=ContractLCM.objects.all(), required=False)
    priority = forms.IntegerField(required=False)

    class Meta:
        """Meta attributes for the ContactLCMFilterForm class."""

        model = ContactLCM
        # Define the fields above for ordering and widget purposes
        fields = [
            "q",
            "contract",
            "name",
            "address",
            "phone",
            "email",
            "priority",
        ]


class CVELCMForm(NautobotModelForm):
    """CVE Lifecycle Management creation/edit form."""

    published_date = forms.DateField(widget=DatePicker())
    severity = forms.ChoiceField(choices=CVESeverityChoices.CHOICES, label="Severity", required=False)
    tags = DynamicModelMultipleChoiceField(queryset=Tag.objects.all(), required=False)
    affected_softwares = DynamicModelMultipleChoiceField(queryset=SoftwareLCM.objects.all(), required=False)

    class Meta:
        """Meta attributes for the CVELCMForm class."""

        model = CVELCM

        fields = [
            "name",
            "published_date",
            "link",
            "status",
            "description",
            "severity",
            "cvss",
            "cvss_v2",
            "cvss_v3",
            "fix",
            "affected_softwares",
            "comments",
            "tags",
        ]

        widgets = {
            "published_date": DatePicker(),
        }


class CVELCMBulkEditForm(NautobotBulkEditForm, CustomFieldModelBulkEditFormMixin):
    """CVE Lifecycle Management bulk edit form."""

    model = CVELCM
    pk = forms.ModelMultipleChoiceField(queryset=CVELCM.objects.all(), widget=forms.MultipleHiddenInput)
    description = forms.CharField(required=False)
    comments = forms.CharField(required=False)
    tags = DynamicModelMultipleChoiceField(queryset=Tag.objects.all(), required=False)

    class Meta:
        """Meta attributes for the CVELCMBulkEditForm class."""

        nullable_fields = [
            "description",
            "comments",
            "status",
            "tags",
        ]


class CVELCMFilterForm(NautobotFilterForm):
    """Filter form to filter searches for CVELCM."""

    model = CVELCM
    q = forms.CharField(
        required=False,
        label="Search",
        help_text="Search for name or link.",
    )
    severity = forms.ChoiceField(
        required=False,
        choices=add_blank_choice(CVESeverityChoices.CHOICES),
    )

    published_date_before = forms.DateField(label="Published Date Before", required=False, widget=DatePicker())
    published_date_after = forms.DateField(label="Published Date After", required=False, widget=DatePicker())

    cvss__gte = forms.FloatField(label="CVSS Score Above", required=False)
    cvss__lte = forms.FloatField(label="CVSS Score Below", required=False)

    cvss_v2__gte = forms.FloatField(label="CVSSv2 Score Above", required=False)
    cvss_v2__lte = forms.FloatField(label="CVSSv2 Score Below", required=False)

    cvss_v3__gte = forms.FloatField(label="CVSSv3 Score Above", required=False)
    cvss_v3__lte = forms.FloatField(label="CVSSv3 Score Below", required=False)
    affected_softwares = forms.ModelMultipleChoiceField(queryset=SoftwareLCM.objects.all(), required=False)

    status = DynamicModelMultipleChoiceField(queryset=Status.objects.all(), required=False, to_field_name="name")
    exclude_status = DynamicModelMultipleChoiceField(
        label="Exclude Status",
        required=False,
        queryset=Status.objects.all(),
        query_params={"content_types": model._meta.label_lower},  # pylint: disable=protected-access, no-member
        to_field_name="name",
    )
    tag = TagFilterField(model)

    class Meta:
        """Meta attributes."""

        model = CVELCM
        fields = [
            "q",
            "published_date_before",
            "published_date_after",
            "severity",
            "status",
            "affected_softwares",
        ]


class VulnerabilityLCMForm(NautobotModelForm):
    """Vulnerability Lifecycle Management creation/edit form."""

    tags = DynamicModelMultipleChoiceField(queryset=Tag.objects.all(), required=False)

    class Meta:
        """Meta attributes for the VulnerabilityLCMForm class."""

        model = VulnerabilityLCM

        fields = [
            "status",
            "tags",
        ]


class VulnerabilityLCMBulkEditForm(NautobotBulkEditForm, CustomFieldModelBulkEditFormMixin):
    """Vulnerability Lifecycle Management bulk edit form."""

    pk = forms.ModelMultipleChoiceField(queryset=VulnerabilityLCM.objects.all(), widget=forms.MultipleHiddenInput)
    tags = DynamicModelMultipleChoiceField(queryset=Tag.objects.all(), required=False)

    class Meta:
        """Meta attributes for the VulnerabilityLCMBulkEditForm class."""

        model = VulnerabilityLCM
        nullable_fields = [
            "status",
            "tags",
        ]


class VulnerabilityLCMFilterForm(NautobotFilterForm):
    """Filter form to filter searches for VulnerabilityLCM."""

    model = VulnerabilityLCM
    q = forms.CharField(
        required=False,
        label="Search",
        help_text="Search for name or link.",
    )
    cve = DynamicModelMultipleChoiceField(required=False, queryset=CVELCM.objects.all(), label="CVE")
    cve__published_date__lte = forms.DateField(label="CVE Published Date Before", required=False, widget=DatePicker())
    cve__published_date__gte = forms.DateField(label="CVE Published Date After", required=False, widget=DatePicker())
    cve__severity = forms.ChoiceField(
        label="CVE Severity",
        required=False,
        choices=add_blank_choice(CVESeverityChoices.CHOICES),
    )
    software = DynamicModelMultipleChoiceField(required=False, queryset=SoftwareLCM.objects.all())
    device = DynamicModelMultipleChoiceField(required=False, queryset=Device.objects.all())
    inventory_item = DynamicModelMultipleChoiceField(required=False, queryset=InventoryItem.objects.all())
    status = DynamicModelMultipleChoiceField(queryset=Status.objects.all(), required=False, to_field_name="name")
    exclude_status = DynamicModelMultipleChoiceField(
        label="Exclude Status",
        required=False,
        queryset=Status.objects.all(),
        query_params={"content_types": model._meta.label_lower},  # pylint: disable=protected-access, no-member
        to_field_name="name",
    )
    tag = TagFilterField(model)

    class Meta:
        """Meta attributes."""

        model = VulnerabilityLCM
        fields = [
            "q",
            "cve",
            "software",
            "device",
            "inventory_item",
            "status",
            "tags",
        ]<|MERGE_RESOLUTION|>--- conflicted
+++ resolved
@@ -633,17 +633,12 @@
         to_field_name="pk",
         required=True,
     )
-<<<<<<< HEAD
     contract_type = forms.ChoiceField(
         choices=add_blank_choice(add_custom_contract_types(ContractTypeChoices.CHOICES)), label="Contract Type"
     )
     currency = forms.ChoiceField(
         required=False, widget=StaticSelect2, choices=add_blank_choice(CurrencyChoices.CHOICES)
     )
-=======
-    contract_type = forms.ChoiceField(choices=add_blank_choice(ContractTypeChoices.CHOICES), label="Contract Type")
-    currency = forms.ChoiceField(required=False, choices=add_blank_choice(CurrencyChoices.CHOICES))
->>>>>>> f9506c1b
     tags = DynamicModelMultipleChoiceField(queryset=Tag.objects.all(), required=False)
     devices = DynamicModelMultipleChoiceField(queryset=Device.objects.all(), required=False)
 
