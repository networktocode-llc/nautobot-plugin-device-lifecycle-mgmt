"""Forms implementation for the Lifecycle Management app."""

import logging

from django import forms
from nautobot.apps.forms import (
    CustomFieldModelBulkEditFormMixin,
    DatePicker,
    DynamicModelChoiceField,
    DynamicModelChoiceMixin,
    DynamicModelMultipleChoiceField,
    NautobotBulkEditForm,
    NautobotFilterForm,
    NautobotModelForm,
    NullableDateField,
    StaticSelect2,
    StaticSelect2Multiple,
    TagFilterField,
    add_blank_choice,
)
from nautobot.core.forms.constants import BOOLEAN_WITH_BLANK_CHOICES
from nautobot.dcim.models import Device, DeviceType, InventoryItem, Location, Manufacturer, Platform, SoftwareVersion
from nautobot.extras.models import Role, Status, Tag

from nautobot_device_lifecycle_mgmt.choices import (
    ContractTypeChoices,
    CountryCodes,
    CurrencyChoices,
    CVESeverityChoices,
)
from nautobot_device_lifecycle_mgmt.models import (
    CVELCM,
    ContractLCM,
    DeviceHardwareNoticeResult,
    DeviceSoftwareValidationResult,
    HardwareLCM,
    InventoryItemSoftwareValidationResult,
    ProviderLCM,
    ValidatedSoftwareLCM,
    VulnerabilityLCM,
)

logger = logging.getLogger("nautobot_device_lifecycle_mgmt")


class CSVMultipleModelChoiceField(forms.ModelMultipleChoiceField):
    """Reference a list of PKs."""

    def prepare_value(self, value):
        """Parse a comma-separated string of PKs into a list of PKs."""
        pk_list = []
        if isinstance(value, str):
            pk_list = [val.strip() for val in value.split(",") if val]

        return super().prepare_value(pk_list)


class HardwareLCMDynamicModelChoiceField(DynamicModelChoiceMixin, forms.ModelChoiceField):
    """DynamicModelChoiceField used for 'inventory_item' field in HardwareLCMForm."""

    def to_python(self, value):
        """Overload 'to_python' in forms.ModelChoiceField to force returning 'part_id' as the field value."""
        if value in self.empty_values:
            return None
        if self.to_field_name == "part_id":
            return value
        return super().to_python(value)


class HardwareLCMForm(NautobotModelForm):
    """Hardware Device Lifecycle creation/edit form."""

    device_type = DynamicModelChoiceField(queryset=DeviceType.objects.all(), required=False)
    inventory_item = HardwareLCMDynamicModelChoiceField(
        queryset=InventoryItem.objects.without_tree_fields().order_by().distinct("part_id"),
        query_params={"part_id__nre": "^$", "nautobot_device_lifecycle_mgmt_distinct_part_id": "true"},
        label="Inventory Part ID",
        display_field="part_id",
        to_field_name="part_id",
        required=False,
    )

    class Meta:
        """Meta attributes for the HardwareLCMForm class."""

        model = HardwareLCM
        fields = [
            "device_type",
            "inventory_item",
            "release_date",
            "end_of_sale",
            "end_of_support",
            "end_of_sw_releases",
            "end_of_security_patches",
            "documentation_url",
            "comments",
        ]

        widgets = {
            "release_date": DatePicker(),
            "end_of_sale": DatePicker(),
            "end_of_support": DatePicker(),
            "end_of_sw_releases": DatePicker(),
            "end_of_security_patches": DatePicker(),
        }


class HardwareLCMBulkEditForm(NautobotBulkEditForm):
    """Hardware Device Lifecycle bulk edit form."""

    pk = forms.ModelMultipleChoiceField(queryset=HardwareLCM.objects.all(), widget=forms.MultipleHiddenInput)
    release_date = forms.DateField(widget=DatePicker(), required=False)
    end_of_sale = forms.DateField(widget=DatePicker(), required=False)
    end_of_support = forms.DateField(widget=DatePicker(), required=False)
    end_of_sw_releases = forms.DateField(widget=DatePicker(), required=False)
    end_of_security_patches = forms.DateField(widget=DatePicker(), required=False)
    documentation_url = forms.URLField(required=False)
    comments = forms.CharField(required=False)

    class Meta:
        """Meta attributes for the HardwareLCMBulkEditForm class."""

        nullable_fields = [
            "release_date",
            "end_of_sale",
            "end_of_support",
            "end_of_sw_releases",
            "end_of_security_patches",
            "documentation_url",
            "comments",
        ]


class HardwareLCMFilterForm(NautobotFilterForm):
    """Filter form for filtering HardwareLCM objects."""

    model = HardwareLCM
    field_order = [
        "q",
        "expired",
        "device_type",
        "inventory_item",
        "release_date",
        "end_of_sale",
        "end_of_support",
        "end_of_sw_releases",
        "end_of_security_patches",
        "documentation_url",
    ]
    q = forms.CharField(required=False, label="Search")
    expired = forms.BooleanField(
        required=False,
        label="Support Expired",
        widget=StaticSelect2(choices=BOOLEAN_WITH_BLANK_CHOICES),
    )
<<<<<<< HEAD
    device_type = DynamicModelMultipleChoiceField(required=False, queryset=DeviceType.objects.all())

    inventory_item = DynamicModelMultipleChoiceField(
        queryset=HardwareLCM.objects.exclude(inventory_item__isnull=True).exclude(inventory_item__exact=""),
=======
    device_type = forms.ModelMultipleChoiceField(
        queryset=DeviceType.objects.all(),
        to_field_name="model",
        required=False,
        widget=StaticSelect2Multiple(),
    )
    inventory_item = forms.ModelMultipleChoiceField(
        queryset=HardwareLCM.objects.filter(inventory_item__isnull=False, device_type__isnull=True).values_list(
            "inventory_item", flat=True
        ),
        to_field_name="inventory_item",
>>>>>>> 42c0d19f
        label="Inventory Part ID",
        display_field="inventory_item",
        to_field_name="inventory_item",
        required=False,
        widget=StaticSelect2Multiple(),
    )
    release_date = NullableDateField(required=False, widget=DatePicker(), label="Release date")
    end_of_sale = NullableDateField(required=False, widget=DatePicker(), label="End of sale")
    end_of_support = NullableDateField(required=False, widget=DatePicker(), label="End of support")
    end_of_sw_releases = NullableDateField(required=False, widget=DatePicker(), label="End of software releases")
    end_of_security_patches = NullableDateField(required=False, widget=DatePicker(), label="End of security patches")
    documentation_url = forms.CharField(required=False, label="Documentation URL")


class ValidatedSoftwareLCMForm(NautobotModelForm):
    """ValidatedSoftwareLCM creation/edit form."""

    software = DynamicModelChoiceField(queryset=SoftwareVersion.objects.all(), required=True)
    devices = DynamicModelMultipleChoiceField(queryset=Device.objects.all(), required=False)
    device_types = DynamicModelMultipleChoiceField(queryset=DeviceType.objects.all(), required=False)
    device_roles = DynamicModelMultipleChoiceField(
        queryset=Role.objects.all(), query_params={"content_types": "dcim.device"}, required=False
    )

    inventory_items = DynamicModelMultipleChoiceField(queryset=InventoryItem.objects.all(), required=False)
    object_tags = DynamicModelMultipleChoiceField(queryset=Tag.objects.all(), required=False)

    tags = DynamicModelMultipleChoiceField(queryset=Tag.objects.all(), required=False)

    class Meta:
        """Meta attributes."""

        model = ValidatedSoftwareLCM
        fields = [
            "software",
            "devices",
            "device_types",
            "device_roles",
            "inventory_items",
            "object_tags",
            "start",
            "end",
            "preferred",
            "tags",
        ]

        widgets = {
            "start": DatePicker(),
            "end": DatePicker(),
        }

    def clean(self):
        """Custom validation of the ValidatedSoftwareLCMForm."""
        super().clean()

        devices = self.cleaned_data.get("devices")
        device_types = self.cleaned_data.get("device_types")
        device_roles = self.cleaned_data.get("device_roles")
        inventory_items = self.cleaned_data.get("inventory_items")
        object_tags = self.cleaned_data.get("object_tags")

        if sum(obj.count() for obj in (devices, device_types, device_roles, inventory_items, object_tags)) == 0:
            msg = "You need to assign to at least one object."
            self.add_error(None, msg)


class ValidatedSoftwareLCMFilterForm(NautobotFilterForm):
    """Filter form to filter searches for SoftwareLCM."""

    model = ValidatedSoftwareLCM
    q = forms.CharField(
        required=False,
        label="Search",
        help_text="Search for start or end date of validity.",
    )
    software = DynamicModelChoiceField(required=False, queryset=SoftwareVersion.objects.all())
    devices = DynamicModelMultipleChoiceField(
        queryset=Device.objects.all(),
        required=False,
    )
    device_types = DynamicModelMultipleChoiceField(
        queryset=DeviceType.objects.all(),
        to_field_name="model",
        required=False,
    )
    device_roles = DynamicModelMultipleChoiceField(
        queryset=Role.objects.all(),
        query_params={"content_types": "dcim.device"},
        to_field_name="name",
        required=False,
    )
    inventory_items = DynamicModelMultipleChoiceField(
        queryset=InventoryItem.objects.all(),
        required=False,
    )
    object_tags = DynamicModelMultipleChoiceField(
        queryset=Tag.objects.all(),
        required=False,
    )
    start_before = forms.DateField(label="Valid Since Date Before", required=False, widget=DatePicker())
    start_after = forms.DateField(label="Valid Since Date After", required=False, widget=DatePicker())

    class Meta:
        """Meta attributes."""

        model = ValidatedSoftwareLCM
        fields = [
            "q",
            "software",
            "devices",
            "device_types",
            "device_roles",
            "inventory_items",
            "object_tags",
            "preferred",
            "valid",
            "start_before",
            "start_after",
        ]


class DeviceHardwareNoticeResultFilterForm(NautobotFilterForm):
    """Filter form to filter searches for DeviceHardwareNoticeResult."""

    model = DeviceHardwareNoticeResult
    hardware_notice_available = forms.BooleanField(
        required=False,
        widget=StaticSelect2(choices=BOOLEAN_WITH_BLANK_CHOICES),
        label="Hardware Notice Available",
    )
    supported = forms.BooleanField(
        required=False,
        widget=StaticSelect2(choices=BOOLEAN_WITH_BLANK_CHOICES),
        label="Supported",
    )
    platform = DynamicModelMultipleChoiceField(
        queryset=Platform.objects.all(),
        label="Platform",
        required=False,
    )
    location = DynamicModelMultipleChoiceField(
        queryset=Location.objects.all(),
        query_params={"content_type": "dcim.device"},
        to_field_name="name",
        required=False,
    )
    device = DynamicModelMultipleChoiceField(
        queryset=Device.objects.all(),
        to_field_name="name",
        required=False,
    )
    device_status = DynamicModelChoiceField(
        queryset=Status.objects.all(), query_params={"content_types": "dcim.device"}, required=False
    )
    device_type = DynamicModelMultipleChoiceField(
        queryset=DeviceType.objects.all(),
        to_field_name="model",
        required=False,
    )
    device_role = DynamicModelMultipleChoiceField(
        queryset=Role.objects.all(), query_params={"content_types": "dcim.device"}, to_field_name="name", required=False
    )
    manufacturer = DynamicModelMultipleChoiceField(
        queryset=Manufacturer.objects.all(), to_field_name="name", required=False
    )
    end_of_sale = forms.CharField(
        required=False,
        label="End of Sale Search",
        help_text="Search the End of Sale field",
    )
    end_of_support = forms.CharField(
        required=False,
        label="End of Support Search",
        help_text="Search the End of Support field",
    )
    end_of_sw_releases = forms.CharField(
        required=False,
        label="End of Software Releases Search",
        help_text="Search the End of Software Support field",
    )
    end_of_security_patches = forms.CharField(
        required=False,
        label="End of Security Patches Search",
        help_text="Search the End of Security Patches field",
    )

    class Meta:
        """Meta attributes."""

        model = DeviceHardwareNoticeResult
        fields = [
            "supported",
            "platform",
            "location",
            "device",
            "device_status",
            "device_type",
            "device_role",
            "manufacturer",
            "end_of_sale",
            "end_of_support",
            "end_of_sw_releases",
            "end_of_security_patches",
        ]


class DeviceSoftwareValidationResultFilterForm(NautobotFilterForm):
    """Filter form to filter searches for DeviceSoftwareValidationResult."""

    model = DeviceSoftwareValidationResult
    q = forms.CharField(
        required=False,
        label="Search",
    )
    software = DynamicModelMultipleChoiceField(
        queryset=SoftwareVersion.objects.all(),
        to_field_name="version",
        required=False,
    )
    platform = DynamicModelMultipleChoiceField(
        queryset=Platform.objects.all(),
        label="Platform",
        required=False,
    )
    valid = forms.BooleanField(
        required=False,
        widget=StaticSelect2(choices=BOOLEAN_WITH_BLANK_CHOICES),
        label="Valid",
    )
    location = DynamicModelMultipleChoiceField(
        queryset=Location.objects.all(),
        to_field_name="name",
        required=False,
    )
    device = DynamicModelMultipleChoiceField(
        queryset=Device.objects.all(),
        to_field_name="name",
        required=False,
    )
    device_type = DynamicModelMultipleChoiceField(
        queryset=DeviceType.objects.all(),
        to_field_name="model",
        required=False,
    )
    device_role = DynamicModelMultipleChoiceField(
        queryset=Role.objects.all(), query_params={"content_types": "dcim.device"}, to_field_name="name", required=False
    )
    exclude_sw_missing = forms.BooleanField(
        required=False,
        widget=StaticSelect2(choices=BOOLEAN_WITH_BLANK_CHOICES),
        label="Exclude missing software",
    )
    sw_missing_only = forms.BooleanField(
        required=False,
        widget=StaticSelect2(choices=BOOLEAN_WITH_BLANK_CHOICES),
        label="Show only missing software",
    )

    class Meta:
        """Meta attributes."""

        model = DeviceSoftwareValidationResult
        fields = [
            "q",
            "software",
            "valid",
            "platform",
            "location",
            "device",
            "device_type",
            "device_role",
            "exclude_sw_missing",
            "sw_missing_only",
        ]


class InventoryItemSoftwareValidationResultFilterForm(NautobotFilterForm):
    """Filter form to filter searches for InventoryItemSoftwareValidationResult."""

    model = InventoryItemSoftwareValidationResult
    q = forms.CharField(
        required=False,
        label="Search",
    )
    software = DynamicModelMultipleChoiceField(
        queryset=SoftwareVersion.objects.all(),
        to_field_name="version",
        required=False,
    )
    valid = forms.BooleanField(
        required=False,
        widget=StaticSelect2(choices=BOOLEAN_WITH_BLANK_CHOICES),
        label="Valid",
    )
    manufacturer = DynamicModelMultipleChoiceField(
        queryset=Manufacturer.objects.all(),
        label="Manufacturer",
        required=False,
    )
    location = DynamicModelMultipleChoiceField(
        queryset=Location.objects.all(),
        to_field_name="name",
        required=False,
    )
    inventory_item = DynamicModelMultipleChoiceField(
        queryset=InventoryItem.objects.all(),
        to_field_name="name",
        required=False,
    )
    part_id = forms.CharField(
        required=False,
        label="Part ID",
    )
    device = DynamicModelMultipleChoiceField(
        queryset=Device.objects.all(),
        to_field_name="name",
        required=False,
    )
    device_type = DynamicModelMultipleChoiceField(
        queryset=DeviceType.objects.all(),
        to_field_name="model",
        required=False,
    )
    device_role = DynamicModelMultipleChoiceField(
        queryset=Role.objects.all(), query_params={"content_types": "dcim.device"}, to_field_name="name", required=False
    )
    exclude_sw_missing = forms.BooleanField(
        required=False,
        widget=StaticSelect2(choices=BOOLEAN_WITH_BLANK_CHOICES),
        label="Exclude missing software",
    )
    sw_missing_only = forms.BooleanField(
        required=False,
        widget=StaticSelect2(choices=BOOLEAN_WITH_BLANK_CHOICES),
        label="Show only missing software",
    )

    class Meta:
        """Meta attributes."""

        model = InventoryItemSoftwareValidationResult
        fields = [
            "q",
            "software",
            "valid",
            "manufacturer",
            "location",
            "inventory_item",
            "part_id",
            "device",
            "device_type",
            "device_role",
            "exclude_sw_missing",
            "sw_missing_only",
        ]


class ContractLCMForm(NautobotModelForm):
    """Device Lifecycle Contracts creation/edit form."""

    provider = forms.ModelChoiceField(
        queryset=ProviderLCM.objects.all(),
        label="Vendor",
        to_field_name="pk",
        required=True,
    )
    contract_type = forms.ChoiceField(choices=add_blank_choice(ContractTypeChoices.CHOICES), label="Contract Type")
    currency = forms.ChoiceField(required=False, choices=add_blank_choice(CurrencyChoices.CHOICES))
    tags = DynamicModelMultipleChoiceField(queryset=Tag.objects.all(), required=False)
    devices = DynamicModelMultipleChoiceField(queryset=Device.objects.all(), required=False)

    class Meta:
        """Meta attributes for the ContractLCMForm class."""

        model = ContractLCM
        fields = [
            "provider",
            "name",
            "number",
            "start",
            "end",
            "cost",
            "currency",
            "support_level",
            "contract_type",
            "devices",
            "comments",
            "tags",
        ]

        widgets = {
            "end": DatePicker(),
            "start": DatePicker(),
        }

    def get_form_kwargs(self):
        """Get from kwargs override to capture the query params sent from other pages withing the LCM project."""
        return {"provider": self.request.GET.get("provider")}  # pylint: disable=E1101


class ContractLCMBulkEditForm(NautobotBulkEditForm):
    """Device Lifecycle Contrcts bulk edit form."""

    pk = forms.ModelMultipleChoiceField(queryset=ContractLCM.objects.all(), widget=forms.MultipleHiddenInput)
    provider = forms.ModelChoiceField(queryset=ProviderLCM.objects.all(), required=False)
    start = forms.DateField(widget=DatePicker(), required=False)
    end = forms.DateField(widget=DatePicker(), required=False)
    cost = forms.FloatField(required=False)
    currency = forms.ChoiceField(required=False, choices=CurrencyChoices.CHOICES)
    contract_type = forms.ChoiceField(choices=ContractTypeChoices.CHOICES, required=False)
    support_level = forms.CharField(required=False)

    class Meta:
        """Meta attributes for the ContractLCMBulkEditForm class."""

        nullable_fields = [
            "start",
            "end",
            "cost",
            "currency",
            "support_level",
            "contract_type",
        ]


class ContractLCMFilterForm(NautobotFilterForm):
    """Filter form for filtering ContractLCM objects."""

    model = ContractLCM
    field_order = [
        "q",
        "expired",
        "devices",
        "inventory_items",
        "provider",
        "name",
        "start",
        "end",
        "cost",
        "currency",
        "support_level",
        "contract_type",
        "tags",
    ]
    q = forms.CharField(required=False, label="Search")
    expired = forms.BooleanField(
        required=False,
        label="Expired",
        widget=StaticSelect2(choices=BOOLEAN_WITH_BLANK_CHOICES),
    )
    devices = DynamicModelMultipleChoiceField(queryset=Device.objects.all(), required=False)
    provider = forms.ModelMultipleChoiceField(
        queryset=ProviderLCM.objects.all(),
        to_field_name="name",
        required=False,
        widget=StaticSelect2Multiple(),
    )
    name = forms.CharField(required=False, label="Name")
    cost = forms.FloatField(required=False, label="Cost")
    start = NullableDateField(required=False, widget=DatePicker(), label="Contract Start Date")
    end = NullableDateField(required=False, widget=DatePicker(), label="Contract End Date")
    currency = forms.MultipleChoiceField(
        required=False, choices=CurrencyChoices.CHOICES, widget=StaticSelect2Multiple()
    )
    support_level = forms.CharField(required=False, label="Suport Level")
    contract_type = forms.ChoiceField(
        required=False, widget=StaticSelect2, choices=add_blank_choice(ContractTypeChoices.CHOICES)
    )
    tags = TagFilterField(model)


class ProviderLCMForm(NautobotModelForm):
    """Device Lifecycle Contract Providers creation/edit form."""

    tags = DynamicModelMultipleChoiceField(queryset=Tag.objects.all(), required=False)
    country = forms.ChoiceField(
        required=False,
        choices=add_blank_choice(CountryCodes.CHOICES),
    )

    class Meta:
        """Meta attributes for the ProviderLCMForm class."""

        model = ProviderLCM
        fields = [
            "name",
            "description",
            "physical_address",
            "country",
            "phone",
            "email",
            "portal_url",
            "comments",
            "tags",
        ]


class ProviderLCMBulkEditForm(NautobotBulkEditForm):
    """Device Lifecycle Contract Providers bulk edit form."""

    pk = forms.ModelMultipleChoiceField(queryset=ProviderLCM.objects.all(), widget=forms.MultipleHiddenInput)
    description = forms.CharField(required=False)
    physical_address = forms.CharField(required=False)
    name = forms.CharField(required=False)
    phone = forms.CharField(required=False)
    email = forms.EmailField(required=False)
    comments = forms.CharField(required=False)

    class Meta:
        """Meta attributes for the ProviderLCMBulkEditForm class."""

        nullable_fields = [
            "description",
            "physical_address",
            "country",
            "name",
            "phone",
            "email",
            "comments",
        ]


class ProviderLCMFilterForm(NautobotFilterForm):
    """Filter form for filtering ProviderLCM objects."""

    model = ProviderLCM
    field_order = [
        "q",
        "name",
        "description",
        "physical_address",
        "country",
        "phone",
        "email",
        "portal_url",
    ]
    q = forms.CharField(required=False, label="Search")
    name = forms.CharField(required=False, label="Name")
    description = forms.CharField(required=False, label="Description")
    physical_address = forms.CharField(required=False, label="Physical address")
    country = forms.MultipleChoiceField(
        choices=CountryCodes.CHOICES, label="Country", required=False, widget=StaticSelect2Multiple()
    )
    phone = forms.CharField(required=False, label="Phone")
    email = forms.CharField(required=False, label="E-mail")
    portal_url = forms.CharField(required=False, label="Portal URL")


class CVELCMForm(NautobotModelForm):
    """CVE Lifecycle Management creation/edit form."""

    published_date = forms.DateField(widget=DatePicker())
    severity = forms.ChoiceField(choices=CVESeverityChoices.CHOICES, label="Severity", required=False)
    tags = DynamicModelMultipleChoiceField(queryset=Tag.objects.all(), required=False)
    affected_softwares = DynamicModelMultipleChoiceField(queryset=SoftwareVersion.objects.all(), required=False)

    class Meta:
        """Meta attributes for the CVELCMForm class."""

        model = CVELCM

        fields = [
            "name",
            "published_date",
            "link",
            "status",
            "description",
            "severity",
            "cvss",
            "cvss_v2",
            "cvss_v3",
            "fix",
            "affected_softwares",
            "comments",
            "tags",
        ]

        widgets = {
            "published_date": DatePicker(),
        }


class CVELCMBulkEditForm(NautobotBulkEditForm, CustomFieldModelBulkEditFormMixin):
    """CVE Lifecycle Management bulk edit form."""

    model = CVELCM
    pk = forms.ModelMultipleChoiceField(queryset=CVELCM.objects.all(), widget=forms.MultipleHiddenInput)
    description = forms.CharField(required=False)
    comments = forms.CharField(required=False)
    tags = DynamicModelMultipleChoiceField(queryset=Tag.objects.all(), required=False)

    class Meta:
        """Meta attributes for the CVELCMBulkEditForm class."""

        nullable_fields = [
            "description",
            "comments",
            "status",
            "tags",
        ]


class CVELCMFilterForm(NautobotFilterForm):
    """Filter form to filter searches for CVELCM."""

    model = CVELCM
    q = forms.CharField(
        required=False,
        label="Search",
        help_text="Search for name or link.",
    )
    severity = forms.ChoiceField(
        required=False,
        choices=add_blank_choice(CVESeverityChoices.CHOICES),
    )

    published_date_before = forms.DateField(label="Published Date Before", required=False, widget=DatePicker())
    published_date_after = forms.DateField(label="Published Date After", required=False, widget=DatePicker())

    cvss__gte = forms.FloatField(label="CVSS Score Above", required=False)
    cvss__lte = forms.FloatField(label="CVSS Score Below", required=False)

    cvss_v2__gte = forms.FloatField(label="CVSSv2 Score Above", required=False)
    cvss_v2__lte = forms.FloatField(label="CVSSv2 Score Below", required=False)

    cvss_v3__gte = forms.FloatField(label="CVSSv3 Score Above", required=False)
    cvss_v3__lte = forms.FloatField(label="CVSSv3 Score Below", required=False)
    affected_softwares = forms.ModelMultipleChoiceField(queryset=SoftwareVersion.objects.all(), required=False)

    status = DynamicModelMultipleChoiceField(queryset=Status.objects.all(), required=False, to_field_name="name")
    exclude_status = DynamicModelMultipleChoiceField(
        label="Exclude Status",
        required=False,
        queryset=Status.objects.all(),
        query_params={"content_types": model._meta.label_lower},  # pylint: disable=protected-access, no-member
        to_field_name="name",
    )
    tag = TagFilterField(model)

    class Meta:
        """Meta attributes."""

        model = CVELCM
        fields = [
            "q",
            "published_date_before",
            "published_date_after",
            "severity",
            "status",
            "affected_softwares",
        ]


class VulnerabilityLCMForm(NautobotModelForm):
    """Vulnerability Lifecycle Management creation/edit form."""

    tags = DynamicModelMultipleChoiceField(queryset=Tag.objects.all(), required=False)

    class Meta:
        """Meta attributes for the VulnerabilityLCMForm class."""

        model = VulnerabilityLCM

        fields = [
            "status",
            "tags",
        ]


class VulnerabilityLCMBulkEditForm(NautobotBulkEditForm, CustomFieldModelBulkEditFormMixin):
    """Vulnerability Lifecycle Management bulk edit form."""

    pk = forms.ModelMultipleChoiceField(queryset=VulnerabilityLCM.objects.all(), widget=forms.MultipleHiddenInput)
    tags = DynamicModelMultipleChoiceField(queryset=Tag.objects.all(), required=False)

    class Meta:
        """Meta attributes for the VulnerabilityLCMBulkEditForm class."""

        model = VulnerabilityLCM
        nullable_fields = [
            "status",
            "tags",
        ]


class VulnerabilityLCMFilterForm(NautobotFilterForm):
    """Filter form to filter searches for VulnerabilityLCM."""

    model = VulnerabilityLCM
    q = forms.CharField(
        required=False,
        label="Search",
        help_text="Search for name or link.",
    )
    cve = DynamicModelMultipleChoiceField(required=False, queryset=CVELCM.objects.all(), label="CVE")
    cve__published_date__lte = forms.DateField(label="CVE Published Date Before", required=False, widget=DatePicker())
    cve__published_date__gte = forms.DateField(label="CVE Published Date After", required=False, widget=DatePicker())
    cve__severity = forms.ChoiceField(
        label="CVE Severity",
        required=False,
        choices=add_blank_choice(CVESeverityChoices.CHOICES),
    )
    software = DynamicModelMultipleChoiceField(required=False, queryset=SoftwareVersion.objects.all())
    device = DynamicModelMultipleChoiceField(required=False, queryset=Device.objects.all())
    inventory_item = DynamicModelMultipleChoiceField(required=False, queryset=InventoryItem.objects.all())
    status = DynamicModelMultipleChoiceField(queryset=Status.objects.all(), required=False, to_field_name="name")
    exclude_status = DynamicModelMultipleChoiceField(
        label="Exclude Status",
        required=False,
        queryset=Status.objects.all(),
        query_params={"content_types": model._meta.label_lower},  # pylint: disable=protected-access, no-member
        to_field_name="name",
    )
    tag = TagFilterField(model)

    class Meta:
        """Meta attributes."""

        model = VulnerabilityLCM
        fields = [
            "q",
            "cve",
            "software",
            "device",
            "inventory_item",
            "status",
            "tags",
        ]<|MERGE_RESOLUTION|>--- conflicted
+++ resolved
@@ -153,24 +153,11 @@
         label="Support Expired",
         widget=StaticSelect2(choices=BOOLEAN_WITH_BLANK_CHOICES),
     )
-<<<<<<< HEAD
+
     device_type = DynamicModelMultipleChoiceField(required=False, queryset=DeviceType.objects.all())
 
     inventory_item = DynamicModelMultipleChoiceField(
         queryset=HardwareLCM.objects.exclude(inventory_item__isnull=True).exclude(inventory_item__exact=""),
-=======
-    device_type = forms.ModelMultipleChoiceField(
-        queryset=DeviceType.objects.all(),
-        to_field_name="model",
-        required=False,
-        widget=StaticSelect2Multiple(),
-    )
-    inventory_item = forms.ModelMultipleChoiceField(
-        queryset=HardwareLCM.objects.filter(inventory_item__isnull=False, device_type__isnull=True).values_list(
-            "inventory_item", flat=True
-        ),
-        to_field_name="inventory_item",
->>>>>>> 42c0d19f
         label="Inventory Part ID",
         display_field="inventory_item",
         to_field_name="inventory_item",
