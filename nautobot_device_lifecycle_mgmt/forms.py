"""Forms implementation for the Lifecycle Management plugin."""
import logging

from django import forms
from django.db.models import Q
<<<<<<< HEAD

from nautobot.dcim.models import Device, DeviceType, InventoryItem, Platform, Manufacturer  # , Location
=======
from nautobot.dcim.models import Device, DeviceRole, DeviceType, InventoryItem, Manufacturer, Platform, Region, Site
>>>>>>> 5fe5f498
from nautobot.extras.forms import (
    CustomFieldModelBulkEditFormMixin,
    CustomFieldModelCSVForm,
<<<<<<< HEAD
    CustomFieldModelForm,
    CustomFieldFilterForm,
    CustomFieldBulkEditForm,
    RelationshipModelForm,
    StatusFilterFormMixin,
    NautobotFilterForm,
)
from nautobot.extras.models import Tag, Status  # , Role
from nautobot.apps.forms import (
    DatePicker,
    DynamicModelChoiceField,
    DynamicModelMultipleChoiceField,
    add_blank_choice,
    CSVModelChoiceField,
    TagFilterField,
    NautobotModelForm,
    NautobotBulkEditForm,
=======
    CustomFieldModelFilterFormMixin,
    CustomFieldModelFormMixin,
    RelationshipModelFormMixin,
    StatusModelBulkEditFormMixin,
    StatusModelCSVFormMixin,
    StatusModelFilterFormMixin,
)
from nautobot.extras.models import Status, Tag
from nautobot.utilities.forms import (
    BOOLEAN_WITH_BLANK_CHOICES,
    BootstrapMixin,
    BulkEditForm,
    CSVModelChoiceField,
    DatePicker,
    DynamicModelChoiceField,
    DynamicModelMultipleChoiceField,
    StaticSelect2,
    TagFilterField,
    add_blank_choice,
>>>>>>> 5fe5f498
)

from nautobot_device_lifecycle_mgmt.choices import (
    ContractTypeChoices,
<<<<<<< HEAD
    CurrencyChoices,
    PoCTypeChoices,
    # CountryCodes,
=======
    CountryCodes,
    CurrencyChoices,
>>>>>>> 5fe5f498
    CVESeverityChoices,
    PoCTypeChoices,
)
from nautobot_device_lifecycle_mgmt.models import (
    CVELCM,
    ContactLCM,
    ContractLCM,
    DeviceSoftwareValidationResult,
    HardwareLCM,
    InventoryItemSoftwareValidationResult,
    ProviderLCM,
    SoftwareImageLCM,
    SoftwareLCM,
    ValidatedSoftwareLCM,
    VulnerabilityLCM,
)

logger = logging.getLogger("nautobot_device_lifecycle_mgmt")


class CSVMultipleModelChoiceField(forms.ModelMultipleChoiceField):
    """Reference a list of PKs."""

    def prepare_value(self, value):
        """Parse a comma-separated string of PKs into a list of PKs."""
        pk_list = []
        if isinstance(value, str):
            pk_list = [val.strip() for val in value.split(",") if val]

        return super().prepare_value(pk_list)


<<<<<<< HEAD
class HardwareLCMForm(NautobotModelForm, CustomFieldModelForm, RelationshipModelForm):
=======
class HardwareLCMForm(BootstrapMixin, CustomFieldModelFormMixin, RelationshipModelFormMixin):
>>>>>>> 5fe5f498
    """Hardware Device Lifecycle creation/edit form."""

    inventory_item = forms.ModelChoiceField(
        queryset=InventoryItem.objects.exclude(part_id__exact="")
        .distinct()
        .order_by("part_id")
        .values_list("part_id", flat=True),
        label="Inventory Part ID",
        to_field_name="part_id",
        required=False,
    )

    class Meta:
        """Meta attributes for the HardwareLCMForm class."""

        model = HardwareLCM
        fields = HardwareLCM.csv_headers

        widgets = {
            "release_date": DatePicker(),
            "end_of_sale": DatePicker(),
            "end_of_support": DatePicker(),
            "end_of_sw_releases": DatePicker(),
            "end_of_security_patches": DatePicker(),
        }


class HardwareLCMBulkEditForm(NautobotBulkEditForm):
    """Hardware Device Lifecycle bulk edit form."""

    pk = forms.ModelMultipleChoiceField(queryset=HardwareLCM.objects.all(), widget=forms.MultipleHiddenInput)
    release_date = forms.DateField(widget=DatePicker(), required=False)
    end_of_sale = forms.DateField(widget=DatePicker(), required=False)
    end_of_support = forms.DateField(widget=DatePicker(), required=False)
    end_of_sw_releases = forms.DateField(widget=DatePicker(), required=False)
    end_of_security_patches = forms.DateField(widget=DatePicker(), required=False)
    documentation_url = forms.URLField(required=False)
    comments = forms.CharField(required=False)

    class Meta:
        """Meta attributes for the HardwareLCMBulkEditForm class."""

        nullable_fields = [
            "release_date",
            "end_of_sale",
            "end_of_support",
            "end_of_sw_releases",
            "end_of_security_patches",
            "documentation_url",
            "comments",
        ]


class HardwareLCMFilterForm(NautobotModelForm):
    """Filter form to filter searches."""

    q = forms.CharField(
        required=False,
        label="Search",
        help_text="Select a date that will be used to search end_of_support and end_of_sale",
    )
    device_type = forms.ModelMultipleChoiceField(
        required=False, queryset=DeviceType.objects.all(), to_field_name="slug"
    )

    inventory_item = forms.ModelMultipleChoiceField(
        queryset=HardwareLCM.objects.exclude(inventory_item__isnull=True)
        .exclude(inventory_item__exact="")
        .values_list("inventory_item", flat=True),
        label="Inventory Part ID",
        required=False,
    )

    class Meta:
        """Meta attributes for the HardwareLCMFilterForm class."""

        model = HardwareLCM
        # Define the fields above for ordering and widget purposes
        fields = [
            "q",
            "device_type",
            "inventory_item",
            "end_of_sale",
            "end_of_support",
            "end_of_sw_releases",
            "end_of_security_patches",
            "documentation_url",
        ]

        widgets = {
            "end_of_sale": DatePicker(),
            "end_of_support": DatePicker(),
            "end_of_sw_releases": DatePicker(),
            "end_of_security_patches": DatePicker(),
        }


class HardwareLCMCSVForm(CustomFieldModelCSVForm):
    """Form for creating bulk Hardware Device Lifecycle notices."""

    device_type = forms.ModelChoiceField(
        required=False, queryset=DeviceType.objects.all(), to_field_name="model", label="Device type"
    )

    inventory_item = forms.ModelChoiceField(
        required=False,
        queryset=InventoryItem.objects.exclude(part_id__exact="")
        .distinct()
        .order_by("part_id")
        .values_list("part_id", flat=True),
        to_field_name="part_id",
        label="Inventory Item",
    )

    class Meta:
        """Meta attributes for the HardwareLCMCSVForm class."""

        model = HardwareLCM
        fields = HardwareLCM.csv_headers


<<<<<<< HEAD
class SoftwareLCMForm(NautobotModelForm, CustomFieldModelForm, RelationshipModelForm):
=======
class SoftwareLCMForm(BootstrapMixin, CustomFieldModelFormMixin, RelationshipModelFormMixin):
>>>>>>> 5fe5f498
    """SoftwareLCM creation/edit form."""

    tags = DynamicModelMultipleChoiceField(queryset=Tag.objects.all(), required=False)

    class Meta:
        """Meta attributes."""

        model = SoftwareLCM
        fields = (
            *SoftwareLCM.csv_headers,
            "tags",
        )

        widgets = {
            "release_date": DatePicker(),
            "end_of_support": DatePicker(),
        }


class SoftwareLCMFilterForm(NautobotFilterForm):
    """Filter form to filter searches for SoftwareLCM."""

    q = forms.CharField(
        required=False,
        label="Search",
        help_text="Search for version, alias, or date for release_date or end_of_support.",
    )
    version = forms.CharField(required=False)
    device_platform = forms.ModelMultipleChoiceField(
        required=False, queryset=Platform.objects.all(), to_field_name="slug"
    )
    release_date_before = forms.DateField(label="Release Date Before", required=False, widget=DatePicker())
    release_date_after = forms.DateField(label="Release Date After", required=False, widget=DatePicker())
    end_of_support_before = forms.DateField(label="End of Software Support Before", required=False, widget=DatePicker())
    end_of_support_after = forms.DateField(label="End of Software Support After", required=False, widget=DatePicker())

    class Meta:
        """Meta attributes."""

        model = SoftwareLCM
        fields = [
            "q",
            "version",
            "device_platform",
            "release_date_before",
            "release_date_after",
            "end_of_support_before",
            "end_of_support_after",
            "documentation_url",
            "long_term_support",
            "pre_release",
        ]

        # widgets = {
        #     "long_term_support": StaticSelect2(choices=BOOLEAN_WITH_BLANK_CHOICES),
        #     "pre_release": StaticSelect2(choices=BOOLEAN_WITH_BLANK_CHOICES),
        # }


class SoftwareLCMCSVForm(CustomFieldModelCSVForm):
    """Form for bulk creating SoftwareLCM objects."""

    device_platform = CSVModelChoiceField(
        queryset=Platform.objects.all(),
        required=True,
        to_field_name="slug",
        help_text="Device platform",
    )

    class Meta:
        """Meta attributes for the SoftwareLCMCSVForm class."""

        model = SoftwareLCM
        fields = SoftwareLCM.csv_headers


<<<<<<< HEAD
class SoftwareImageLCMForm(NautobotModelForm, CustomFieldModelForm, RelationshipModelForm):
=======
class SoftwareImageLCMForm(BootstrapMixin, CustomFieldModelFormMixin, RelationshipModelFormMixin):
>>>>>>> 5fe5f498
    """SoftwareImageLCM creation/edit form."""

    software = DynamicModelChoiceField(queryset=SoftwareLCM.objects.all(), required=True)
    device_types = DynamicModelMultipleChoiceField(queryset=DeviceType.objects.all(), required=False)
    inventory_items = DynamicModelMultipleChoiceField(queryset=InventoryItem.objects.all(), required=False)
    object_tags = DynamicModelMultipleChoiceField(queryset=Tag.objects.all(), required=False)

    tags = DynamicModelMultipleChoiceField(queryset=Tag.objects.all(), required=False)

    class Meta:
        """Meta attributes."""

        model = SoftwareImageLCM
        fields = (
            *SoftwareImageLCM.csv_headers,
            "tags",
        )

    def clean(self):  # pylint: disable=too-many-locals,too-many-branches
        """Custom validation of the SoftwareImageLCMForm."""
        super().clean()
        device_types = self.cleaned_data.get("device_types")
        inventory_items = self.cleaned_data.get("inventory_items")
        object_tags = self.cleaned_data.get("object_tags")
        default_image = self.cleaned_data.get("default_image")
        software = self.cleaned_data.get("software")

        if software:
            software_images = SoftwareImageLCM.objects.filter(software=software)
            software_default_image = software_images.filter(default_image=True)
            if self.instance is not None and self.instance.pk is not None:
                software_images = software_images.filter(~Q(pk=self.instance.pk))
                software_default_image = software_default_image.filter(~Q(pk=self.instance.pk))

        if software and default_image and software_default_image.exists():
            msg = "Only one default Software Image is allowed for each Software."
            self.add_error("default_image", msg)

        assigned_objects_count = sum(obj.count() for obj in (device_types, inventory_items, object_tags))
        if default_image and assigned_objects_count > 0:
            msg = "Default image cannot be assigned to any objects."
            self.add_error("default_image", msg)
            if device_types.count() > 0:
                self.add_error("device_types", msg)
            if inventory_items.count() > 0:
                self.add_error("inventory_items", msg)
            if object_tags.count() > 0:
                self.add_error("object_tags", msg)

        if software and assigned_objects_count > 0:
            software_manufacturer = software.device_platform.manufacturer
            for device_type in device_types:
                if device_type.manufacturer != software_manufacturer:
                    msg = f"Manufacturer for {device_type.model} doesn't match the Software Platform Manufacturer."
                    self.add_error("device_types", msg)

                software_img_for_dt = software_images.filter(device_types__in=[device_type])
                if software_img_for_dt.exists():
                    msg = f"Device Type {device_type.model} already assigned to another Software Image."
                    self.add_error("device_types", msg)
                    self.add_error(None, msg)

            for object_tag in object_tags:
                software_img_for_tag = software_images.filter(object_tags__in=[object_tag])
                if software_img_for_tag.exists():
                    msg = f"Object Tag {object_tag.name} already assigned to another Software Image."
                    self.add_error("object_tags", msg)
                    self.add_error(None, msg)

            for inventory_item in inventory_items:
                software_img_for_invitem = software_images.filter(inventory_items__in=[inventory_item])
                if software_img_for_invitem.exists():
                    msg = f"Inventory Item {inventory_item.name} already assigned to another Software Image."
                    self.add_error("inventory_items", msg)
                    self.add_error(None, msg)


class SoftwareImageLCMFilterForm(NautobotFilterForm):
    """Filter form to filter searches for SoftwareImageLCM."""

    q = forms.CharField(
        required=False,
        label="Search",
        help_text="Search for image name or software version.",
    )
    software = DynamicModelMultipleChoiceField(required=False, queryset=SoftwareLCM.objects.all())
    image_file_name = forms.CharField(
        required=False,
        label="Image File name",
    )
    device_types = DynamicModelMultipleChoiceField(
        queryset=DeviceType.objects.all(),
        to_field_name="model",
        required=False,
    )
    inventory_items = DynamicModelMultipleChoiceField(
        queryset=InventoryItem.objects.all(),
        to_field_name="id",
        required=False,
    )
    object_tags = DynamicModelMultipleChoiceField(
        queryset=Tag.objects.all(),
        to_field_name="slug",
        required=False,
    )
    # default_image = forms.BooleanField(required=False, widget=StaticSelect2(choices=BOOLEAN_WITH_BLANK_CHOICES))
    hashing_algorithm = forms.CharField(
        required=False,
        label="Hashing Algorithm",
    )

    class Meta:
        """Meta attributes."""

        model = SoftwareImageLCM
        fields = [
            "q",
            "software",
            "image_file_name",
            "image_file_checksum",
            "hashing_algorithm",
            "download_url",
            "device_types",
            "inventory_items",
            "object_tags",
            "default_image",
        ]

        # widgets = {
        #     "default_image": StaticSelect2(choices=BOOLEAN_WITH_BLANK_CHOICES),
        # }


class SoftwareImageLCMCSVForm(CustomFieldModelCSVForm):
    """Form for bulk creating SoftwareImageLCM objects."""

    device_types = CSVMultipleModelChoiceField(
        queryset=DeviceType.objects.all(),
        required=False,
        to_field_name="model",
        help_text="Comma-separated list of DeviceType Models",
    )
    inventory_items = CSVMultipleModelChoiceField(
        queryset=InventoryItem.objects.all(),
        required=False,
        to_field_name="id",
        help_text="Comma-separated list of InventoryItem IDs",
    )
    object_tags = CSVMultipleModelChoiceField(
        queryset=Tag.objects.all(), required=False, to_field_name="slug", help_text="Comma-separated list of Tag Slugs"
    )

    class Meta:
        """Meta attributes for the SoftwareImageLCMCSVForm class."""

        model = SoftwareImageLCM
        fields = SoftwareImageLCM.csv_headers


<<<<<<< HEAD
class ValidatedSoftwareLCMForm(NautobotModelForm, CustomFieldModelForm, RelationshipModelForm):
=======
class ValidatedSoftwareLCMForm(BootstrapMixin, CustomFieldModelFormMixin, RelationshipModelFormMixin):
>>>>>>> 5fe5f498
    """ValidatedSoftwareLCM creation/edit form."""

    software = DynamicModelChoiceField(queryset=SoftwareLCM.objects.all(), required=True)
    devices = DynamicModelMultipleChoiceField(queryset=Device.objects.all(), required=False)
    device_types = DynamicModelMultipleChoiceField(queryset=DeviceType.objects.all(), required=False)
    # device_roles = DynamicModelMultipleChoiceField(queryset=DeviceRole.objects.all(), required=False)
    inventory_items = DynamicModelMultipleChoiceField(queryset=InventoryItem.objects.all(), required=False)
    object_tags = DynamicModelMultipleChoiceField(queryset=Tag.objects.all(), required=False)

    tags = DynamicModelMultipleChoiceField(queryset=Tag.objects.all(), required=False)

    class Meta:
        """Meta attributes."""

        model = ValidatedSoftwareLCM
        fields = (
            "software",
            "devices",
            "device_types",
            # "device_roles",
            "inventory_items",
            "object_tags",
            "start",
            "end",
            "preferred",
            "tags",
        )

        widgets = {
            "start": DatePicker(),
            "end": DatePicker(),
        }

    def clean(self):
        """Custom validation of the ValidatedSoftwareLCMForm."""
        super().clean()

        devices = self.cleaned_data.get("devices")
        device_types = self.cleaned_data.get("device_types")
        # device_roles = self.cleaned_data.get("device_roles")
        inventory_items = self.cleaned_data.get("inventory_items")
        object_tags = self.cleaned_data.get("object_tags")

        if sum(obj.count() for obj in (devices, device_types, inventory_items, object_tags)) == 0:
            msg = "You need to assign to at least one object."
            self.add_error(None, msg)


<<<<<<< HEAD
class ValidatedSoftwareLCMFilterForm(NautobotFilterForm):
=======
class ValidatedSoftwareLCMFilterForm(BootstrapMixin, CustomFieldModelFormMixin, RelationshipModelFormMixin):
>>>>>>> 5fe5f498
    """Filter form to filter searches for SoftwareLCM."""

    q = forms.CharField(
        required=False,
        label="Search",
        help_text="Search for start or end date of validity.",
    )
    software = DynamicModelChoiceField(required=False, queryset=SoftwareLCM.objects.all())
    devices = DynamicModelMultipleChoiceField(
        queryset=Device.objects.all(),
        to_field_name="name",
        required=False,
    )
    device_types = DynamicModelMultipleChoiceField(
        queryset=DeviceType.objects.all(),
        to_field_name="model",
        required=False,
    )
    # device_roles = DynamicModelMultipleChoiceField(
    #     queryset=DeviceRole.objects.all(),
    #     to_field_name="slug",
    #     required=False,
    # )
    inventory_items = DynamicModelMultipleChoiceField(
        queryset=InventoryItem.objects.all(),
        to_field_name="name",
        required=False,
    )
    object_tags = DynamicModelMultipleChoiceField(
        queryset=Tag.objects.all(),
        to_field_name="slug",
        required=False,
    )
    start_before = forms.DateField(label="Valid Since Date Before", required=False, widget=DatePicker())
    start_after = forms.DateField(label="Valid Since Date After", required=False, widget=DatePicker())
    # preferred = forms.BooleanField(required=False, widget=StaticSelect2(choices=BOOLEAN_WITH_BLANK_CHOICES))
    # valid = forms.BooleanField(
    #     label="Valid Now", required=False, widget=StaticSelect2(choices=BOOLEAN_WITH_BLANK_CHOICES)
    # )

    class Meta:
        """Meta attributes."""

        model = ValidatedSoftwareLCM
        fields = [
            "q",
            "software",
            "devices",
            "device_types",
            # "device_roles",
            "inventory_items",
            "object_tags",
            "preferred",
            "valid",
            "start_before",
            "start_after",
        ]


<<<<<<< HEAD
class DeviceSoftwareValidationResultFilterForm(NautobotFilterForm, CustomFieldModelForm, RelationshipModelForm):
=======
class DeviceSoftwareValidationResultFilterForm(BootstrapMixin, CustomFieldModelFormMixin, RelationshipModelFormMixin):
>>>>>>> 5fe5f498
    """Filter form to filter searches for DeviceSoftwareValidationResult."""

    q = forms.CharField(
        required=False,
        label="Search",
    )
    software = DynamicModelMultipleChoiceField(
        queryset=SoftwareLCM.objects.all(),
        to_field_name="version",
        required=False,
    )
    platform = DynamicModelMultipleChoiceField(
        queryset=Platform.objects.all(),
        label="Platform",
        required=False,
    )
    # valid = forms.BooleanField(
    #     required=False,
    #     widget=StaticSelect2(choices=BOOLEAN_WITH_BLANK_CHOICES),
    #     label="Valid",
    # )
    # site = DynamicModelMultipleChoiceField(
    #     queryset=Site.objects.all(),
    #     to_field_name="slug",
    #     required=False,
    # )
    # region = DynamicModelMultipleChoiceField(
    #     queryset=Region.objects.all(),
    #     to_field_name="slug",
    #     required=False,
    # )
    device = DynamicModelMultipleChoiceField(
        queryset=Device.objects.all(),
        to_field_name="name",
        required=False,
    )
    device_type = DynamicModelMultipleChoiceField(
        queryset=DeviceType.objects.all(),
        to_field_name="model",
        required=False,
    )
    # device_role = DynamicModelMultipleChoiceField(
    #     queryset=DeviceRole.objects.all(),
    #     to_field_name="slug",
    #     required=False,
    # )
    # exclude_sw_missing = forms.BooleanField(
    #     required=False,
    #     widget=StaticSelect2(choices=BOOLEAN_WITH_BLANK_CHOICES),
    #     label="Exclude missing software",
    # )
    # sw_missing_only = forms.BooleanField(
    #     required=False,
    #     widget=StaticSelect2(choices=BOOLEAN_WITH_BLANK_CHOICES),
    #     label="Show only missing software",
    # )

    class Meta:
        """Meta attributes."""

        model = DeviceSoftwareValidationResult
        fields = [
            "q",
            "software",
            # "valid",
            "platform",
            # "site",
            # "region",
            "device",
            "device_type",
            # "device_role",
            # "exclude_sw_missing",
            # "sw_missing_only",
        ]


<<<<<<< HEAD
class InventoryItemSoftwareValidationResultFilterForm(NautobotFilterForm, CustomFieldModelForm, RelationshipModelForm):
=======
class InventoryItemSoftwareValidationResultFilterForm(
    BootstrapMixin, CustomFieldModelFormMixin, RelationshipModelFormMixin
):
>>>>>>> 5fe5f498
    """Filter form to filter searches for InventoryItemSoftwareValidationResult."""

    q = forms.CharField(
        required=False,
        label="Search",
    )
    software = DynamicModelMultipleChoiceField(
        queryset=SoftwareLCM.objects.all(),
        to_field_name="version",
        required=False,
    )
    # valid = forms.BooleanField(
    #     required=False,
    #     widget=StaticSelect2(choices=BOOLEAN_WITH_BLANK_CHOICES),
    #     label="Valid",
    # )
    manufacturer = DynamicModelMultipleChoiceField(
        queryset=Manufacturer.objects.all(),
        label="Manufacturer",
        required=False,
    )
    # site = DynamicModelMultipleChoiceField(
    #     queryset=Site.objects.all(),
    #     to_field_name="slug",
    #     required=False,
    # )
    # region = DynamicModelMultipleChoiceField(
    #     queryset=Region.objects.all(),
    #     to_field_name="slug",
    #     required=False,
    # )
    inventory_item = DynamicModelMultipleChoiceField(
        queryset=InventoryItem.objects.all(),
        to_field_name="name",
        required=False,
    )
    part_id = forms.CharField(
        required=False,
        label="Part ID",
    )
    device = DynamicModelMultipleChoiceField(
        queryset=Device.objects.all(),
        to_field_name="name",
        required=False,
    )
    device_type = DynamicModelMultipleChoiceField(
        queryset=DeviceType.objects.all(),
        to_field_name="model",
        required=False,
    )
    # device_role = DynamicModelMultipleChoiceField(
    #     queryset=DeviceRole.objects.all(),
    #     to_field_name="slug",
    #     required=False,
    # )
    # exclude_sw_missing = forms.BooleanField(
    #     required=False,
    #     widget=StaticSelect2(choices=BOOLEAN_WITH_BLANK_CHOICES),
    #     label="Exclude missing software",
    # )
    # sw_missing_only = forms.BooleanField(
    #     required=False,
    #     widget=StaticSelect2(choices=BOOLEAN_WITH_BLANK_CHOICES),
    #     label="Show only missing software",
    # )

    class Meta:
        """Meta attributes."""

        model = InventoryItemSoftwareValidationResult
        fields = [
            "q",
            "software",
            # "valid",
            "manufacturer",
            # "site",
            # "region",
            "inventory_item",
            "part_id",
            "device",
            "device_type",
            # "device_role",
            # "exclude_sw_missing",
            # "sw_missing_only",
        ]


class ValidatedSoftwareLCMCSVForm(CustomFieldModelCSVForm):
    """Form for bulk creating ValidatedSoftwareLCM objects."""

    devices = CSVMultipleModelChoiceField(
        queryset=Device.objects.all(),
        required=False,
        to_field_name="name",
        help_text="Comma-separated list of Device Names",
    )
    devices = CSVMultipleModelChoiceField(
        queryset=Device.objects.all(),
        required=False,
        to_field_name="name",
        help_text="Comma-separated list of Device Names",
    )
    device_types = CSVMultipleModelChoiceField(
        queryset=DeviceType.objects.all(),
        required=False,
        to_field_name="model",
        help_text="Comma-separated list of DeviceType Models",
    )
    # device_roles = CSVMultipleModelChoiceField(
    #     queryset=DeviceRole.objects.all(),
    #     required=False,
    #     to_field_name="slug",
    #     help_text="Comma-separated list of DeviceRole Slugs",
    # )
    inventory_items = CSVMultipleModelChoiceField(
        queryset=InventoryItem.objects.all(),
        required=False,
        to_field_name="name",
        help_text="Comma-separated list of InventoryItem Names",
    )
    object_tags = CSVMultipleModelChoiceField(
        queryset=Tag.objects.all(), required=False, to_field_name="slug", help_text="Comma-separated list of Tag Slugs"
    )

    class Meta:
        """Meta attributes for the ValidatedSoftwareLCM class."""

        model = ValidatedSoftwareLCM
        fields = ValidatedSoftwareLCM.csv_headers


<<<<<<< HEAD
class ContractLCMForm(NautobotModelForm, CustomFieldModelForm, RelationshipModelForm):
=======
class ContractLCMForm(BootstrapMixin, CustomFieldModelFormMixin, RelationshipModelFormMixin):
>>>>>>> 5fe5f498
    """Device Lifecycle Contracts creation/edit form."""

    provider = forms.ModelChoiceField(
        queryset=ProviderLCM.objects.all(),
        label="Vendor",
        to_field_name="pk",
        required=True,
    )
    contract_type = forms.ChoiceField(choices=add_blank_choice(ContractTypeChoices.CHOICES), label="Contract Type")
    # currency = forms.ChoiceField(
    #     required=False, widget=StaticSelect2, choices=add_blank_choice(CurrencyChoices.CHOICES)
    # )
    tags = DynamicModelMultipleChoiceField(queryset=Tag.objects.all(), required=False)

    class Meta:
        """Meta attributes for the ContractLCMForm class."""

        model = ContractLCM
        fields = [
            "provider",
            "name",
            "number",
            "start",
            "end",
            "cost",
            "currency",
            "support_level",
            "contract_type",
            "comments",
            "tags",
        ]

        widgets = {
            "end": DatePicker(),
            "start": DatePicker(),
        }

    def get_form_kwargs(self):
        """Get from kwargs override to capture the query params sent from other pages withing the LCM project."""
        return {"provider": self.request.GET.get("provider")}  # pylint: disable=E1101


class ContractLCMBulkEditForm(NautobotBulkEditForm):
    """Device Lifecycle Contrcts bulk edit form."""

    pk = forms.ModelMultipleChoiceField(queryset=ContractLCM.objects.all(), widget=forms.MultipleHiddenInput)
    provider = forms.ModelMultipleChoiceField(queryset=ProviderLCM.objects.all(), required=False)
    start = forms.DateField(widget=DatePicker(), required=False)
    end = forms.DateField(widget=DatePicker(), required=False)
    cost = forms.FloatField(required=False)
    currency = forms.ChoiceField(required=False, choices=CurrencyChoices.CHOICES)
    contract_type = forms.ChoiceField(choices=ContractTypeChoices.CHOICES, required=False)
    support_level = forms.CharField(required=False)

    class Meta:
        """Meta attributes for the ContractLCMBulkEditForm class."""

        nullable_fields = [
            "start",
            "end",
            "cost",
            "currency",
            "support_level",
            "contract_type",
        ]


class ContractLCMFilterForm(NautobotFilterForm):
    """Filter form to filter searches."""

    q = forms.CharField(required=False, label="Search")
    provider = forms.ModelMultipleChoiceField(required=False, queryset=ProviderLCM.objects.all(), to_field_name="pk")
    # currency = forms.ChoiceField(required=False, widget=StaticSelect2, choices=CurrencyChoices.CHOICES)
    name = forms.CharField(required=False)

    class Meta:
        """Meta attributes for the ContractLCMFilterForm class."""

        model = ContractLCM
        # Define the fields above for ordering and widget purposes
        fields = [
            "q",
            "provider",
            "name",
            "start",
            "end",
            "cost",
            "currency",
            "support_level",
            "contract_type",
        ]

        widgets = {
            "start": DatePicker(),
            "end": DatePicker(),
        }


class ContractLCMCSVForm(CustomFieldModelCSVForm):
    """Form for creating bulk Device Lifecycle contracts."""

    provider = forms.ModelChoiceField(
        required=True, queryset=ProviderLCM.objects.all(), to_field_name="name", label="Contract Provider"
    )

    class Meta:
        """Meta attributes for the ContractLCMCSVForm class."""

        model = ContractLCM
        fields = ContractLCM.csv_headers


<<<<<<< HEAD
class ProviderLCMForm(NautobotModelForm, CustomFieldModelForm, RelationshipModelForm):
=======
class ProviderLCMForm(BootstrapMixin, CustomFieldModelFormMixin, RelationshipModelFormMixin):
>>>>>>> 5fe5f498
    """Device Lifecycle Contract Providers creation/edit form."""

    tags = DynamicModelMultipleChoiceField(queryset=Tag.objects.all(), required=False)
    # country = forms.ChoiceField(
    #     widget=StaticSelect2,
    #     required=False,
    #     choices=add_blank_choice(CountryCodes.CHOICES),
    # )

    class Meta:
        """Meta attributes for the ProviderLCMForm class."""

        model = ProviderLCM
        fields = [
            "name",
            "description",
            "physical_address",
            "country",
            "phone",
            "email",
            "portal_url",
            "comments",
            "tags",
        ]


class ProviderLCMBulkEditForm(NautobotBulkEditForm):
    """Device Lifecycle Contract Providers bulk edit form."""

    pk = forms.ModelMultipleChoiceField(queryset=ProviderLCM.objects.all(), widget=forms.MultipleHiddenInput)
    description = forms.CharField(required=False)
    physical_address = forms.CharField(required=False)
    contact_name = forms.CharField(required=False)
    contact_phone = forms.CharField(required=False)
    contact_email = forms.EmailField(required=False)
    comments = forms.CharField(required=False)

    class Meta:
        """Meta attributes for the ProviderLCMBulkEditForm class."""

        nullable_fields = [
            "description",
            "physical_address",
            "country",
            "contact_name",
            "contact_phone",
            "contact_email",
            "comments",
        ]


class ProviderLCMFilterForm(NautobotFilterForm):
    """Filter form to filter searches."""

    q = forms.CharField(required=False, label="Search")
    name = forms.CharField(required=False)
    # country = forms.ChoiceField(
    #     widget=StaticSelect2,
    #     required=False,
    #     choices=add_blank_choice(CountryCodes.CHOICES),
    # )

    class Meta:
        """Meta attributes for the ProviderLCMFilterForm class."""

        model = ProviderLCM
        # Define the fields above for ordering and widget purposes
        fields = [
            "q",
            "name",
            "description",
            "physical_address",
            "country",
            "phone",
            "email",
            "comments",
        ]


class ProviderLCMCSVForm(CustomFieldModelCSVForm):
    """Form for creating bulk Device Lifecycle providers."""

    class Meta:
        """Meta attributes for the ProviderLCMCSVForm class."""

        model = ProviderLCM
        fields = ProviderLCM.csv_headers


<<<<<<< HEAD
class ContactLCMForm(NautobotModelForm, CustomFieldModelForm, RelationshipModelForm):
=======
class ContactLCMForm(BootstrapMixin, CustomFieldModelFormMixin, RelationshipModelFormMixin):
>>>>>>> 5fe5f498
    """Device Lifecycle Contract Resources creation/edit form."""

    type = forms.ChoiceField(choices=PoCTypeChoices.CHOICES, required=False)
    tags = DynamicModelMultipleChoiceField(queryset=Tag.objects.all(), required=False)

    class Meta:
        """Meta attributes for the ContactLCMForm class."""

        model = ContactLCM
        fields = [
            "contract",
            "name",
            "address",
            "phone",
            "email",
            "comments",
            "type",
            "priority",
            "tags",
        ]

    def get_form_kwargs(self):
        """Get from kwargs override to capture the query params sent from other pages withing the LCM project."""
        return {
            "type": self.request.GET.get("type"),  # pylint: disable=E1101
            "contract": self.request.GET.get("contract"),  # pylint: disable=E1101
        }


class ContactLCMBulkEditForm(NautobotBulkEditForm):
    """Device Lifecycle Contract Resources bulk edit form."""

    pk = forms.ModelMultipleChoiceField(queryset=ContractLCM.objects.all(), widget=forms.MultipleHiddenInput)
    address = forms.CharField(required=False)
    phone = forms.CharField(required=False)
    email = forms.EmailField(required=False)
    priority = forms.IntegerField(required=False)
    comments = forms.CharField(required=False)
    contract = forms.ModelChoiceField(queryset=ContractLCM.objects.all())

    class Meta:
        """Meta attributes for the ContactLCMBulkEditForm class."""

        nullable_fields = ["address", "phone", "email", "comments", "priority", "contract"]


class ContactLCMFilterForm(NautobotFilterForm):
    """Filter form to filter searches."""

    q = forms.CharField(required=False, label="Search")
    name = forms.CharField(required=False)
    contract = forms.ModelChoiceField(queryset=ContractLCM.objects.all(), required=False)
    priority = forms.IntegerField(required=False)

    class Meta:
        """Meta attributes for the ContactLCMFilterForm class."""

        model = ContactLCM
        # Define the fields above for ordering and widget purposes
        fields = [
            "q",
            "contract",
            "name",
            "address",
            "phone",
            "email",
            "priority",
        ]


class ContactLCMCSVForm(CustomFieldModelCSVForm):
    """Form for creating bulk Device Lifecycle resources/contacts."""

    contract = forms.ModelChoiceField(
        required=True, queryset=ContractLCM.objects.all(), to_field_name="name", label="Contract Name"
    )
    type = forms.ChoiceField(choices=PoCTypeChoices.CHOICES, label="PoC Type")

    class Meta:
        """Meta attributes for the ContactLCMCSVForm class."""

        model = ContactLCM
        fields = ContactLCM.csv_headers


<<<<<<< HEAD
class CVELCMForm(NautobotBulkEditForm, CustomFieldModelForm, RelationshipModelForm):
=======
class CVELCMForm(StatusModelBulkEditFormMixin, BootstrapMixin, CustomFieldModelFormMixin, RelationshipModelFormMixin):
>>>>>>> 5fe5f498
    """CVE Lifecycle Management creation/edit form."""

    published_date = forms.DateField(widget=DatePicker())
    severity = forms.ChoiceField(choices=CVESeverityChoices.CHOICES, label="Severity", required=False)
    tags = DynamicModelMultipleChoiceField(queryset=Tag.objects.all(), required=False)

    model = CVELCM

    class Meta:
        """Meta attributes for the CVELCMForm class."""

        model = CVELCM

        fields = [
            *CVELCM.csv_headers,
            "tags",
        ]

        widgets = {
            "published_date": DatePicker(),
        }


<<<<<<< HEAD
class CVELCMBulkEditForm(NautobotBulkEditForm, CustomFieldBulkEditForm):
=======
class CVELCMBulkEditForm(StatusModelBulkEditFormMixin, BootstrapMixin, CustomFieldModelBulkEditFormMixin):
>>>>>>> 5fe5f498
    """CVE Lifecycle Management bulk edit form."""

    model = CVELCM
    pk = forms.ModelMultipleChoiceField(queryset=CVELCM.objects.all(), widget=forms.MultipleHiddenInput)
    description = forms.CharField(required=False)
    comments = forms.CharField(required=False)
    tags = DynamicModelMultipleChoiceField(queryset=Tag.objects.all(), required=False)

    class Meta:
        """Meta attributes for the CVELCMBulkEditForm class."""

        nullable_fields = [
            "description",
            "comments",
            "status",
            "tags",
        ]


<<<<<<< HEAD
class CVELCMFilterForm(NautobotFilterForm, StatusFilterFormMixin, CustomFieldFilterForm):
=======
class CVELCMFilterForm(BootstrapMixin, StatusModelFilterFormMixin, CustomFieldModelFilterFormMixin):
>>>>>>> 5fe5f498
    """Filter form to filter searches for CVELCM."""

    model = CVELCM
    q = forms.CharField(
        required=False,
        label="Search",
        help_text="Search for name or link.",
    )
    # severity = forms.ChoiceField(
    #     widget=StaticSelect2,
    #     required=False,
    #     choices=add_blank_choice(CVESeverityChoices.CHOICES),
    # )

    published_date_before = forms.DateField(label="Published Date Before", required=False, widget=DatePicker())
    published_date_after = forms.DateField(label="Published Date After", required=False, widget=DatePicker())

    cvss__gte = forms.FloatField(label="CVSS Score Above", required=False)
    cvss__lte = forms.FloatField(label="CVSS Score Below", required=False)

    cvss_v2__gte = forms.FloatField(label="CVSSv2 Score Above", required=False)
    cvss_v2__lte = forms.FloatField(label="CVSSv2 Score Below", required=False)

    cvss_v3__gte = forms.FloatField(label="CVSSv3 Score Above", required=False)
    cvss_v3__lte = forms.FloatField(label="CVSSv3 Score Below", required=False)

    status = DynamicModelMultipleChoiceField(queryset=Status.objects.all(), required=False, to_field_name="slug")
    exclude_status = DynamicModelMultipleChoiceField(
        label="Exclude Status",
        required=False,
        queryset=Status.objects.all(),
        query_params={"content_types": model._meta.label_lower},
        to_field_name="slug",
    )
    tag = TagFilterField(model)

    class Meta:
        """Meta attributes."""

        model = CVELCM
        fields = [
            "q",
            "published_date_before",
            "published_date_after",
            "severity",
            "status",
        ]


class CVELCMCSVForm(CustomFieldModelCSVForm):
    """Form for creating bulk CVEs."""

    severity = forms.ChoiceField(choices=CVESeverityChoices.CHOICES, label="CVE Severity")

    class Meta:
        """Meta attributes for the CVELCMCSVForm class."""

        model = CVELCM
        fields = CVELCM.csv_headers


<<<<<<< HEAD
class VulnerabilityLCMForm(NautobotModelForm, CustomFieldModelForm, RelationshipModelForm):
=======
class VulnerabilityLCMForm(
    StatusModelBulkEditFormMixin, BootstrapMixin, CustomFieldModelFormMixin, RelationshipModelFormMixin
):
>>>>>>> 5fe5f498
    """Vulnerability Lifecycle Management creation/edit form."""

    model = VulnerabilityLCM
    tags = DynamicModelMultipleChoiceField(queryset=Tag.objects.all(), required=False)

    class Meta:
        """Meta attributes for the VulnerabilityLCMForm class."""

        model = VulnerabilityLCM

        fields = [
            "status",
            "tags",
        ]


<<<<<<< HEAD
class VulnerabilityLCMBulkEditForm(NautobotBulkEditForm, CustomFieldBulkEditForm):
=======
class VulnerabilityLCMBulkEditForm(StatusModelBulkEditFormMixin, BootstrapMixin, CustomFieldModelBulkEditFormMixin):
>>>>>>> 5fe5f498
    """Vulnerability Lifecycle Management bulk edit form."""

    model = VulnerabilityLCM
    pk = forms.ModelMultipleChoiceField(queryset=VulnerabilityLCM.objects.all(), widget=forms.MultipleHiddenInput)
    tags = DynamicModelMultipleChoiceField(queryset=Tag.objects.all(), required=False)

    class Meta:
        """Meta attributes for the VulnerabilityLCMBulkEditForm class."""

        nullable_fields = [
            "status",
            "tags",
        ]


<<<<<<< HEAD
class VulnerabilityLCMFilterForm(NautobotFilterForm, StatusFilterFormMixin, CustomFieldFilterForm):
=======
class VulnerabilityLCMFilterForm(BootstrapMixin, StatusModelFilterFormMixin, CustomFieldModelFilterFormMixin):
>>>>>>> 5fe5f498
    """Filter form to filter searches for VulnerabilityLCM."""

    model = VulnerabilityLCM
    q = forms.CharField(
        required=False,
        label="Search",
        help_text="Search for name or link.",
    )
    cve = DynamicModelMultipleChoiceField(required=False, queryset=CVELCM.objects.all(), label="CVE")
    cve__published_date__lte = forms.DateField(label="CVE Published Date Before", required=False, widget=DatePicker())
    cve__published_date__gte = forms.DateField(label="CVE Published Date After", required=False, widget=DatePicker())
    # cve__severity = forms.ChoiceField(
    #     label="CVE Severity",
    #     widget=StaticSelect2,
    #     required=False,
    #     choices=add_blank_choice(CVESeverityChoices.CHOICES),
    # )
    software = DynamicModelMultipleChoiceField(required=False, queryset=SoftwareLCM.objects.all())
    device = DynamicModelMultipleChoiceField(required=False, queryset=Device.objects.all())
    inventory_item = DynamicModelMultipleChoiceField(required=False, queryset=InventoryItem.objects.all())
    status = DynamicModelMultipleChoiceField(queryset=Status.objects.all(), required=False, to_field_name="slug")
    exclude_status = DynamicModelMultipleChoiceField(
        label="Exclude Status",
        required=False,
        queryset=Status.objects.all(),
        query_params={"content_types": model._meta.label_lower},
        to_field_name="slug",
    )
    tag = TagFilterField(model)

    class Meta:
        """Meta attributes."""

        model = VulnerabilityLCM
        fields = [
            "q",
            *VulnerabilityLCM.csv_headers,
            "tags",
        ]<|MERGE_RESOLUTION|>--- conflicted
+++ resolved
@@ -3,22 +3,19 @@
 
 from django import forms
 from django.db.models import Q
-<<<<<<< HEAD
 
 from nautobot.dcim.models import Device, DeviceType, InventoryItem, Platform, Manufacturer  # , Location
-=======
-from nautobot.dcim.models import Device, DeviceRole, DeviceType, InventoryItem, Manufacturer, Platform, Region, Site
->>>>>>> 5fe5f498
 from nautobot.extras.forms import (
     CustomFieldModelBulkEditFormMixin,
     CustomFieldModelCSVForm,
-<<<<<<< HEAD
     CustomFieldModelForm,
     CustomFieldFilterForm,
     CustomFieldBulkEditForm,
     RelationshipModelForm,
     StatusFilterFormMixin,
     NautobotFilterForm,
+    StatusModelFilterFormMixin,
+    CustomFieldModelFilterFormMixin,
 )
 from nautobot.extras.models import Tag, Status  # , Role
 from nautobot.apps.forms import (
@@ -30,39 +27,15 @@
     TagFilterField,
     NautobotModelForm,
     NautobotBulkEditForm,
-=======
-    CustomFieldModelFilterFormMixin,
     CustomFieldModelFormMixin,
     RelationshipModelFormMixin,
-    StatusModelBulkEditFormMixin,
-    StatusModelCSVFormMixin,
-    StatusModelFilterFormMixin,
-)
-from nautobot.extras.models import Status, Tag
-from nautobot.utilities.forms import (
-    BOOLEAN_WITH_BLANK_CHOICES,
-    BootstrapMixin,
-    BulkEditForm,
-    CSVModelChoiceField,
-    DatePicker,
-    DynamicModelChoiceField,
-    DynamicModelMultipleChoiceField,
-    StaticSelect2,
-    TagFilterField,
-    add_blank_choice,
->>>>>>> 5fe5f498
 )
 
 from nautobot_device_lifecycle_mgmt.choices import (
     ContractTypeChoices,
-<<<<<<< HEAD
     CurrencyChoices,
     PoCTypeChoices,
     # CountryCodes,
-=======
-    CountryCodes,
-    CurrencyChoices,
->>>>>>> 5fe5f498
     CVESeverityChoices,
     PoCTypeChoices,
 )
@@ -95,11 +68,7 @@
         return super().prepare_value(pk_list)
 
 
-<<<<<<< HEAD
-class HardwareLCMForm(NautobotModelForm, CustomFieldModelForm, RelationshipModelForm):
-=======
-class HardwareLCMForm(BootstrapMixin, CustomFieldModelFormMixin, RelationshipModelFormMixin):
->>>>>>> 5fe5f498
+class HardwareLCMForm(NautobotModelForm, CustomFieldModelFormMixin, RelationshipModelFormMixin):
     """Hardware Device Lifecycle creation/edit form."""
 
     inventory_item = forms.ModelChoiceField(
@@ -221,11 +190,7 @@
         fields = HardwareLCM.csv_headers
 
 
-<<<<<<< HEAD
-class SoftwareLCMForm(NautobotModelForm, CustomFieldModelForm, RelationshipModelForm):
-=======
-class SoftwareLCMForm(BootstrapMixin, CustomFieldModelFormMixin, RelationshipModelFormMixin):
->>>>>>> 5fe5f498
+class SoftwareLCMForm(NautobotModelForm, CustomFieldModelFormMixin, RelationshipModelFormMixin):
     """SoftwareLCM creation/edit form."""
 
     tags = DynamicModelMultipleChoiceField(queryset=Tag.objects.all(), required=False)
@@ -302,11 +267,7 @@
         fields = SoftwareLCM.csv_headers
 
 
-<<<<<<< HEAD
-class SoftwareImageLCMForm(NautobotModelForm, CustomFieldModelForm, RelationshipModelForm):
-=======
-class SoftwareImageLCMForm(BootstrapMixin, CustomFieldModelFormMixin, RelationshipModelFormMixin):
->>>>>>> 5fe5f498
+class SoftwareImageLCMForm(NautobotModelForm, CustomFieldModelFormMixin, RelationshipModelFormMixin):
     """SoftwareImageLCM creation/edit form."""
 
     software = DynamicModelChoiceField(queryset=SoftwareLCM.objects.all(), required=True)
@@ -466,11 +427,7 @@
         fields = SoftwareImageLCM.csv_headers
 
 
-<<<<<<< HEAD
-class ValidatedSoftwareLCMForm(NautobotModelForm, CustomFieldModelForm, RelationshipModelForm):
-=======
-class ValidatedSoftwareLCMForm(BootstrapMixin, CustomFieldModelFormMixin, RelationshipModelFormMixin):
->>>>>>> 5fe5f498
+class ValidatedSoftwareLCMForm(NautobotModelForm, CustomFieldModelFormMixin, RelationshipModelFormMixin):
     """ValidatedSoftwareLCM creation/edit form."""
 
     software = DynamicModelChoiceField(queryset=SoftwareLCM.objects.all(), required=True)
@@ -519,11 +476,8 @@
             self.add_error(None, msg)
 
 
-<<<<<<< HEAD
 class ValidatedSoftwareLCMFilterForm(NautobotFilterForm):
-=======
-class ValidatedSoftwareLCMFilterForm(BootstrapMixin, CustomFieldModelFormMixin, RelationshipModelFormMixin):
->>>>>>> 5fe5f498
+
     """Filter form to filter searches for SoftwareLCM."""
 
     q = forms.CharField(
@@ -583,11 +537,9 @@
         ]
 
 
-<<<<<<< HEAD
-class DeviceSoftwareValidationResultFilterForm(NautobotFilterForm, CustomFieldModelForm, RelationshipModelForm):
-=======
-class DeviceSoftwareValidationResultFilterForm(BootstrapMixin, CustomFieldModelFormMixin, RelationshipModelFormMixin):
->>>>>>> 5fe5f498
+class DeviceSoftwareValidationResultFilterForm(
+    NautobotFilterForm, CustomFieldModelFormMixin, RelationshipModelFormMixin
+):
     """Filter form to filter searches for DeviceSoftwareValidationResult."""
 
     q = forms.CharField(
@@ -664,13 +616,9 @@
         ]
 
 
-<<<<<<< HEAD
-class InventoryItemSoftwareValidationResultFilterForm(NautobotFilterForm, CustomFieldModelForm, RelationshipModelForm):
-=======
 class InventoryItemSoftwareValidationResultFilterForm(
-    BootstrapMixin, CustomFieldModelFormMixin, RelationshipModelFormMixin
+    NautobotFilterForm, CustomFieldModelFormMixin, RelationshipModelFormMixin
 ):
->>>>>>> 5fe5f498
     """Filter form to filter searches for InventoryItemSoftwareValidationResult."""
 
     q = forms.CharField(
@@ -802,11 +750,7 @@
         fields = ValidatedSoftwareLCM.csv_headers
 
 
-<<<<<<< HEAD
-class ContractLCMForm(NautobotModelForm, CustomFieldModelForm, RelationshipModelForm):
-=======
-class ContractLCMForm(BootstrapMixin, CustomFieldModelFormMixin, RelationshipModelFormMixin):
->>>>>>> 5fe5f498
+class ContractLCMForm(NautobotModelForm, CustomFieldModelFormMixin, RelationshipModelFormMixin):
     """Device Lifecycle Contracts creation/edit form."""
 
     provider = forms.ModelChoiceField(
@@ -919,11 +863,7 @@
         fields = ContractLCM.csv_headers
 
 
-<<<<<<< HEAD
-class ProviderLCMForm(NautobotModelForm, CustomFieldModelForm, RelationshipModelForm):
-=======
-class ProviderLCMForm(BootstrapMixin, CustomFieldModelFormMixin, RelationshipModelFormMixin):
->>>>>>> 5fe5f498
+class ProviderLCMForm(NautobotModelForm, CustomFieldModelFormMixin, RelationshipModelFormMixin):
     """Device Lifecycle Contract Providers creation/edit form."""
 
     tags = DynamicModelMultipleChoiceField(queryset=Tag.objects.all(), required=False)
@@ -1013,11 +953,7 @@
         fields = ProviderLCM.csv_headers
 
 
-<<<<<<< HEAD
-class ContactLCMForm(NautobotModelForm, CustomFieldModelForm, RelationshipModelForm):
-=======
-class ContactLCMForm(BootstrapMixin, CustomFieldModelFormMixin, RelationshipModelFormMixin):
->>>>>>> 5fe5f498
+class ContactLCMForm(NautobotModelForm, CustomFieldModelFormMixin, RelationshipModelFormMixin):
     """Device Lifecycle Contract Resources creation/edit form."""
 
     type = forms.ChoiceField(choices=PoCTypeChoices.CHOICES, required=False)
@@ -1103,11 +1039,7 @@
         fields = ContactLCM.csv_headers
 
 
-<<<<<<< HEAD
-class CVELCMForm(NautobotBulkEditForm, CustomFieldModelForm, RelationshipModelForm):
-=======
-class CVELCMForm(StatusModelBulkEditFormMixin, BootstrapMixin, CustomFieldModelFormMixin, RelationshipModelFormMixin):
->>>>>>> 5fe5f498
+class CVELCMForm(NautobotBulkEditForm, CustomFieldModelFormMixin, RelationshipModelFormMixin):
     """CVE Lifecycle Management creation/edit form."""
 
     published_date = forms.DateField(widget=DatePicker())
@@ -1131,11 +1063,7 @@
         }
 
 
-<<<<<<< HEAD
-class CVELCMBulkEditForm(NautobotBulkEditForm, CustomFieldBulkEditForm):
-=======
-class CVELCMBulkEditForm(StatusModelBulkEditFormMixin, BootstrapMixin, CustomFieldModelBulkEditFormMixin):
->>>>>>> 5fe5f498
+class CVELCMBulkEditForm(NautobotBulkEditForm, CustomFieldModelBulkEditFormMixin):
     """CVE Lifecycle Management bulk edit form."""
 
     model = CVELCM
@@ -1155,11 +1083,7 @@
         ]
 
 
-<<<<<<< HEAD
-class CVELCMFilterForm(NautobotFilterForm, StatusFilterFormMixin, CustomFieldFilterForm):
-=======
-class CVELCMFilterForm(BootstrapMixin, StatusModelFilterFormMixin, CustomFieldModelFilterFormMixin):
->>>>>>> 5fe5f498
+class CVELCMFilterForm(NautobotFilterForm, StatusModelFilterFormMixin, CustomFieldModelFilterFormMixin):
     """Filter form to filter searches for CVELCM."""
 
     model = CVELCM
@@ -1221,13 +1145,7 @@
         fields = CVELCM.csv_headers
 
 
-<<<<<<< HEAD
-class VulnerabilityLCMForm(NautobotModelForm, CustomFieldModelForm, RelationshipModelForm):
-=======
-class VulnerabilityLCMForm(
-    StatusModelBulkEditFormMixin, BootstrapMixin, CustomFieldModelFormMixin, RelationshipModelFormMixin
-):
->>>>>>> 5fe5f498
+class VulnerabilityLCMForm(NautobotModelForm, CustomFieldModelFormMixin, RelationshipModelFormMixin):
     """Vulnerability Lifecycle Management creation/edit form."""
 
     model = VulnerabilityLCM
@@ -1244,11 +1162,7 @@
         ]
 
 
-<<<<<<< HEAD
-class VulnerabilityLCMBulkEditForm(NautobotBulkEditForm, CustomFieldBulkEditForm):
-=======
-class VulnerabilityLCMBulkEditForm(StatusModelBulkEditFormMixin, BootstrapMixin, CustomFieldModelBulkEditFormMixin):
->>>>>>> 5fe5f498
+class VulnerabilityLCMBulkEditForm(NautobotBulkEditForm, CustomFieldModelBulkEditFormMixin):
     """Vulnerability Lifecycle Management bulk edit form."""
 
     model = VulnerabilityLCM
@@ -1264,11 +1178,7 @@
         ]
 
 
-<<<<<<< HEAD
-class VulnerabilityLCMFilterForm(NautobotFilterForm, StatusFilterFormMixin, CustomFieldFilterForm):
-=======
-class VulnerabilityLCMFilterForm(BootstrapMixin, StatusModelFilterFormMixin, CustomFieldModelFilterFormMixin):
->>>>>>> 5fe5f498
+class VulnerabilityLCMFilterForm(NautobotFilterForm, StatusModelFilterFormMixin, CustomFieldModelFilterFormMixin):
     """Filter form to filter searches for VulnerabilityLCM."""
 
     model = VulnerabilityLCM
