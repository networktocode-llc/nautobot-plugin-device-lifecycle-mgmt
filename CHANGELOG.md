--- conflicted
+++ resolved
@@ -1,14 +1,11 @@
 # CHANGELOG
 
-<<<<<<< HEAD
-## v1.2.1
+## [v1.3.3] - 2023-09-29
 
-### Updates
+### Changed
+- [#157](https://github.com/nautobot/nautobot-plugin-device-lifecycle-mgmt/pull/157) Changes development use of `docker-compose` as standalone to Docker's built-in `docker compose`.
 
-- This changes development use of `docker-compose` as standalone to `docker compose`.
 
-## v1.2.0 - 17-04-2023
-=======
 ## [v1.3.2] - 2023-08-02
 ### Changed
 - [#200](https://github.com/nautobot/nautobot-plugin-device-lifecycle-mgmt/pull/200) Provides more clarity by adding in device and inventory item name to help identify. Fix API name and making columns sortable.
@@ -46,7 +43,6 @@
 - [#184](https://github.com/nautobot/nautobot-plugin-device-lifecycle-mgmt/pull/184) address docker compose development environment.
 
 ## v1.2.0 - 18-04-2023
->>>>>>> f024d536
 
 ### Added
 
