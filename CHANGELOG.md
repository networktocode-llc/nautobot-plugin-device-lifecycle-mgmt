# CHANGELOG

<<<<<<< HEAD
## v1.1.3

### Updates

- This changes development use of `docker-compose` as standalone to `docker compose`.
=======
## v1.2.0 - 17-04-2023

### Added

- #137: Add testing against the upstream version of Nautobot.
- #140: Add progress info log messages to the Generate Vulnerabilities job.

### Changed

- #130: Change plural for Software and Validated Software models. Use generic template as the base for details templates.
- #131: Update documentation.
- #160: Define default columns for the Software list view.

**!!! NOTE**

- This release increases minimum supported Nautobot version to 1.4.0.
>>>>>>> a99e5f5b

## v1.1.2 - 12-07-2022

### Fixed

- #123: Fixed CustomFieldModelFilterSet import source
- #124: Remove testing of permissions on plugin

## v1.1.1 - 11-22-2022

### Fixed

- PR#119 - remove requirement for `["barchart_bar_width", "barchart_width", "barchart_height"]` settings to be in `nautobot_config.py` (honoring sane defaults from PR#83)

**!!! NOTE**

- This version also addresses some CI issues with the latest version of Nautobot Core around tests for bulk CSV.

## v1.1.0 - 11-04-2022

- PR#111: Fixes project reference URLs displayed on PyPi package page.
- PR#109: Fixes Hardware Notices Table sorting bug.
- PR#108: Fixes missing view GUI errors for some of the list views.
- PR#100: Adds compatibility for Nautobot 1.4. Fixes to pipeline, API serializers, filters and unit tests.
- PR#90: Fixes Validate Software logic for computing `valid since` attribute.
- PR#84: Add to defaults, and document, settings needed for report generation.

**!!! NOTE**

- This release increases minimum supported Nautobot version to 1.2.0.
- Support for Python 3.6 has been removed. Minimum supported Python version is 3.7.

## v1.0.2 - 03-10-2022

### Fixed

- PR#76: Fixes data migration bug, between Software and Software Image, when upgrading from version < v1.0.0.

## v1.0.1 - 03-09-2022

### Fixed

- PR#72: Fixes Software Images tab rendering error in the Software details view when Software does not have Software Images linked.
- PR#73: Fixes occasional post migrate signal failure.

## v1.0.0 - 03-02-2022

### Added

- PR#55: Added Software Image model.

### Removed

- PR#55: Removed image related fields from Software model.

**!!! NOTE** This release contains backwards incompatible changes. Software model fields `image_file_name`, `download_url` and `image_file_checksum` have been removed.

As part of the migrations to v1.0.0, a Software Image object, linked to relevant Software object, will be automatically created for each Software that had software image defined.

## v0.4.1 - 02-18-2022

- PR#65: Fixed buttons for non-superuser on many model Detail views

## v0.4.0 - 02-08-2022

- PR#47: Added Plugin Upgrade Guide to the README
- PR#50: Fixed view permissions for Device Notices
- PR#57: Added CVE Tracking model and Vulnerability model

## v0.3.0 - 12-14-2021

- PR#39: Adds feature-rich reporting functionality for Software Validation.
- PR#37: Fixes GraphQL incompatibility with Nautobot >= 1.2.0.
- PR#36: Adds documentation for the Software Lifecycle part of the plugin.
- PR#33: Updates Hardware LCM to support MySQL Compliant Queries.
- PR#32: Refactors ValidatedSoftwareLCM model to support assignment to multiple objects.

## v0.2.2 - 10-07-2021

- PR#30: Documentation updates for initial release.
- PR#29: Updates case on LifeCycle to be Lifecycle.
- PR#29: Changes visual representation of Providers to be Vendors.
- PR#29: Updates documentation image for Hardware Notices.

## v0.2.1 - 10-24-2021

- PR#26: Sets view permissions on all models in the navigation menu.
- PR#26: Fixes navigation menu for Contract Imports.
- PR#25: Add documentation for use-cases and plugin info to repo.
- PR#20: Adds `valid` property to the validated software serializers.
- PR#18: Adds CSV export option to software and validated software models.

## v0.2.0 - 09-22-2021

- **Adds Maintenance/Service Contracts to the Lifecycle Plugin.**
- **Adds Software and Validated Software tracking to the Lifecycle Plugin.**

## v0.1.0 - 08-05-2021

- Initial fork and rename of project from [Nautobot EoX Notices](https://github.com/FragmentedPacket/nautobot-eox-notices)
- Rename model and related references to the Device Lifecycle Management naming scheme.
- Add comments and documentation URL to the hardware model.
- Remove devices relationship to the hardware model.
- Add `expired` as a filter on to the REST API.
- Add travis.yml and associated pipeline.
- Set bulk import device_type to use the model instead of the slug.
- Adds dynamic menu depending on the version of nautobot running.
- Handles table not existing prior to migrations.
- Add GraphQL endpoint for the Device Lifecycle Hardware model.
- Add `InventoryItem.part_id` field to the Hardware model association options.
- Add shell_plus and ipython to dev dependencies.<|MERGE_RESOLUTION|>--- conflicted
+++ resolved
@@ -1,12 +1,11 @@
 # CHANGELOG
 
-<<<<<<< HEAD
-## v1.1.3
+## v1.2.1
 
 ### Updates
 
 - This changes development use of `docker-compose` as standalone to `docker compose`.
-=======
+
 ## v1.2.0 - 17-04-2023
 
 ### Added
@@ -23,7 +22,6 @@
 **!!! NOTE**
 
 - This release increases minimum supported Nautobot version to 1.4.0.
->>>>>>> a99e5f5b
 
 ## v1.1.2 - 12-07-2022
 
