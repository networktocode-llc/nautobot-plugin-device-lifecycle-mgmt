--- conflicted
+++ resolved
@@ -68,7 +68,6 @@
 
 ## App Configuration
 
-<<<<<<< HEAD
 The plugin behavior can be controlled with the following list of settings:
 | Key                         | Example                                        | Default | Description                                                                     |
 | --------------------------- | ---------------------------------------------- | ------- | ------------------------------------------------------------------------------- |
@@ -77,12 +76,3 @@
 | `barchart_width`            | `12`                                           |         | The width of the barchart within the overview report.                           |
 | `barchart_height`           | `5`                                            |         | The height of the barchart within the overview report.                          |
 | `additional_contract_types` | `["Software Maintenance", "Software License"]` | `None`  | A list of contract types to append to the existing Hardware and Software types. |
-=======
-The app behavior can be controlled with the following list of settings:
-| Key                  | Example                   | Default | Description                                                          |
-| -------------------- | ------------------------- | ------- | -------------------------------------------------------------------- |
-| `expired_field`      | `end_of_support`          |         | The field name representing the expiry date.                          |
-| `barchart_bar_width` | `0.1`                     | `0.15`  | The width of the table bar within the overview report.                |
-| `barchart_width`     | `12`                      |         | The width of the barchart within the overview report.                 |
-| `barchart_height`    | `5`                       |         | The height of the barchart within the overview report.                |
->>>>>>> 94172636
